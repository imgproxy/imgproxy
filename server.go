--- conflicted
+++ resolved
@@ -11,11 +11,6 @@
 	"golang.org/x/net/netutil"
 )
 
-<<<<<<< HEAD
-const healthPath = "/"
-
-=======
->>>>>>> 8517402e
 var (
 	imgproxyIsRunningMsg = []byte("imgproxy is running")
 
@@ -74,81 +69,12 @@
 	s.Shutdown(ctx)
 }
 
-<<<<<<< HEAD
-func logResponse(status int, msg string) {
-	var color int
-
-	if status >= 500 {
-		color = 31
-	} else if status >= 400 {
-		color = 33
-	} else {
-		color = 32
-	}
-
-	log.Printf("|\033[7;%dm %d \033[0m| %s\n", color, status, msg)
-}
-
-func writeCORS(rw http.ResponseWriter) {
-	if len(conf.AllowOrigin) > 0 {
-		rw.Header().Set("Access-Control-Allow-Origin", conf.AllowOrigin)
-		rw.Header().Set("Access-Control-Allow-Methods", "GET, OPTIONs")
-	}
-}
-
-func respondWithImage(ctx context.Context, reqID string, r *http.Request, rw http.ResponseWriter, data []byte, size ImageSize) {
-	po := getProcessingOptions(ctx)
-
-	rw.Header().Set("Expires", time.Now().Add(time.Second*time.Duration(conf.TTL)).Format(http.TimeFormat))
-	rw.Header().Set("Cache-Control", fmt.Sprintf("max-age=%d, public", conf.TTL))
-	rw.Header().Set("Content-Type", mimes[po.Format])
-	rw.Header().Set("Content-Disposition", contentDispositions[po.Format])
-	rw.Header().Set("X-is", fmt.Sprintf("%d:%d", size.Width, size.Height))
-
-	dataToRespond := data
-
-	if conf.GZipCompression > 0 && strings.Contains(r.Header.Get("Accept-Encoding"), "gzip") {
-		rw.Header().Set("Content-Encoding", "gzip")
-
-		buf := responseBufPool.Get().(*bytes.Buffer)
-		buf.Reset()
-		defer responseBufPool.Put(buf)
-
-		gzipData(data, buf)
-		dataToRespond = buf.Bytes()
-	}
-
-	rw.Header().Set("Content-Length", strconv.Itoa(len(dataToRespond)))
-	rw.WriteHeader(200)
-	rw.Write(dataToRespond)
-
-	logResponse(200, fmt.Sprintf("[%s] Processed in %s: %s; %+v", reqID, getTimerSince(ctx), getImageURL(ctx), po))
-}
-
-func respondWithError(reqID string, rw http.ResponseWriter, err *imgproxyError) {
-	logResponse(err.StatusCode, fmt.Sprintf("[%s] %s", reqID, err.Message))
-
-	rw.WriteHeader(err.StatusCode)
-	rw.Write([]byte(err.PublicMessage))
-}
-
-func respondWithOptions(reqID string, rw http.ResponseWriter) {
-	logResponse(200, fmt.Sprintf("[%s] Respond with options", reqID))
-	rw.WriteHeader(200)
-}
-
-func respondWithNotModified(reqID string, rw http.ResponseWriter) {
-	logResponse(200, fmt.Sprintf("[%s] Not modified", reqID))
-	rw.WriteHeader(304)
-}
-=======
 func withCORS(h routeHandler) routeHandler {
 	return func(reqID string, rw http.ResponseWriter, r *http.Request) {
 		if len(conf.AllowOrigin) > 0 {
 			rw.Header().Set("Access-Control-Allow-Origin", conf.AllowOrigin)
 			rw.Header().Set("Access-Control-Allow-Methods", "GET, OPTIONS")
 		}
->>>>>>> 8517402e
 
 		h(reqID, rw, r)
 	}
@@ -167,46 +93,6 @@
 		} else {
 			panic(errInvalidSecret)
 		}
-<<<<<<< HEAD
-	}()
-
-	log.Printf("[%s] %s: %s\n", reqID, r.Method, r.URL.RequestURI())
-
-	writeCORS(rw)
-
-	if r.Method == http.MethodOptions {
-		respondWithOptions(reqID, rw)
-		return
-	}
-
-	// Only allow post/get
-	if r.Method != http.MethodGet && r.Method != http.MethodPost {
-		panic(errInvalidMethod)
-	}
-
-	if !checkSecret(r) {
-		panic(errInvalidSecret)
-	}
-
-	if r.URL.RequestURI() == healthPath {
-		rw.WriteHeader(200)
-		rw.Write(imgproxyIsRunningMsg)
-		return
-	}
-
-	ctx := context.Background()
-
-	if newRelicEnabled {
-		var newRelicCancel context.CancelFunc
-		ctx, newRelicCancel = startNewRelicTransaction(ctx, rw, r)
-		defer newRelicCancel()
-	}
-
-	if prometheusEnabled {
-		prometheusRequestsTotal.Inc()
-		defer startPrometheusDuration(prometheusRequestDuration)()
-=======
->>>>>>> 8517402e
 	}
 }
 
@@ -222,51 +108,14 @@
 		ierr = newUnexpectedError(err.Error(), 3)
 	}
 
-<<<<<<< HEAD
-	// If get, download URL
-	ctx, cancel, err := processIncomingImageRequest(ctx, r)
-	defer cancel()
-	if err != nil {
-		if newRelicEnabled {
-			sendErrorToNewRelic(ctx, err)
-		}
-		if prometheusEnabled {
-			incrementPrometheusErrorsTotal("download")
-		}
-		panic(err)
-	}
-
-	checkTimeout(ctx)
-=======
 	logResponse(reqID, ierr.StatusCode, ierr.Message)
->>>>>>> 8517402e
 
 	rw.WriteHeader(ierr.StatusCode)
 
-<<<<<<< HEAD
-		if eTag == r.Header.Get("If-None-Match") {
-			respondWithNotModified(reqID, rw)
-			return
-		}
-	}
-
-	checkTimeout(ctx)
-
-	imageData, imgSize, err := processImage(ctx)
-	if err != nil {
-		if newRelicEnabled {
-			sendErrorToNewRelic(ctx, err)
-		}
-		if prometheusEnabled {
-			incrementPrometheusErrorsTotal("processing")
-		}
-		panic(err)
-=======
 	if conf.DevelopmentErrorsMode {
 		rw.Write([]byte(ierr.Message))
 	} else {
 		rw.Write([]byte(ierr.PublicMessage))
->>>>>>> 8517402e
 	}
 }
 
@@ -276,11 +125,7 @@
 	rw.Write(imgproxyIsRunningMsg)
 }
 
-<<<<<<< HEAD
-	respondWithImage(ctx, reqID, r, rw, imageData, imgSize)
-=======
 func handleOptions(reqID string, rw http.ResponseWriter, r *http.Request) {
 	logResponse(reqID, 200, "Respond with options")
 	rw.WriteHeader(200)
->>>>>>> 8517402e
 }