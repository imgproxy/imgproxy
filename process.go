--- conflicted
+++ resolved
@@ -8,48 +8,7 @@
 	"golang.org/x/sync/errgroup"
 )
 
-<<<<<<< HEAD
-var (
-	vipsSupportSmartcrop bool
-	vipsTypeSupportLoad  = make(map[imageType]bool)
-	vipsTypeSupportSave  = make(map[imageType]bool)
-
-	watermark *C.struct__VipsImage
-
-	errSmartCropNotSupported = errors.New("Smart crop is not supported by used version of libvips")
-)
-
-type cConfig struct {
-	JpegProgressive  C.int
-	PngInterlaced    C.int
-	WatermarkOpacity C.double
-}
-
-// ImageSize
-// Image final width and height
-type ImageSize struct {
-	Width  int
-	Height int
-}
-
-var cConf cConfig
-
-func initVips() {
-	runtime.LockOSThread()
-	defer runtime.UnlockOSThread()
-
-	if err := C.vips_initialize(); err != 0 {
-		C.vips_shutdown()
-		log.Fatalln("unable to start vips!")
-	}
-
-	// Disable libvips cache. Since processing pipeline is fine tuned, we won't get much profit from it.
-	// Enabled cache can cause SIGSEGV on Musl-based systems like Alpine.
-	C.vips_cache_set_max_mem(0)
-	C.vips_cache_set_max(0)
-=======
 const msgSmartCropNotSupported = "Smart crop is not supported by used version of libvips"
->>>>>>> 8517402e
 
 func extractMeta(img *vipsImage) (int, int, int, bool) {
 	width := img.Width()
@@ -222,9 +181,6 @@
 	return img.Crop(left, top, cropWidth, cropHeight)
 }
 
-<<<<<<< HEAD
-func transformImage(ctx context.Context, img **C.struct__VipsImage, data []byte, po *processingOptions, imgtype imageType, s *ImageSize) error {
-=======
 func scaleSize(size int, scale float64) int {
 	if size == 0 {
 		return 0
@@ -234,7 +190,6 @@
 }
 
 func transformImage(ctx context.Context, img *vipsImage, data []byte, po *processingOptions, imgtype imageType) error {
->>>>>>> 8517402e
 	var err error
 
 	srcWidth, srcHeight, angle, flip := extractMeta(img)
@@ -297,18 +252,9 @@
 			return err
 		}
 
-<<<<<<< HEAD
-		// Update actual image size after resize
-		imgWidth, imgHeight, _, _ = extractMeta(*img)
-
-		// Update image size struct
-		s.Width = imgWidth
-		s.Height = imgHeight
-=======
 		if err = img.LinearColourspace(); err != nil {
 			return err
 		}
->>>>>>> 8517402e
 	}
 
 	hasAlpha := img.HasAlpha()
@@ -419,31 +365,11 @@
 		}
 	}
 
-<<<<<<< HEAD
-	if err = vipsFixColourspace(img); err != nil {
-		return err
-	}
-
-	// Update actual image size after resize
-	imgWidth, imgHeight, _, _ = extractMeta(*img)
-
-	// Update image size struct
-	s.Width = imgWidth
-	s.Height = imgHeight
-
-	return nil
-}
-
-func transformGif(ctx context.Context, img **C.struct__VipsImage, po *processingOptions, size *ImageSize) error {
-	imgWidth := int((*img).Xsize)
-	imgHeight := int((*img).Ysize)
-=======
 	return img.RgbColourspace()
 }
 
 func transformAnimated(ctx context.Context, img *vipsImage, data []byte, po *processingOptions, imgtype imageType) error {
 	imgWidth := img.Width()
->>>>>>> 8517402e
 
 	frameHeight, err := img.GetInt("page-height")
 	if err != nil {
@@ -510,11 +436,7 @@
 				return err
 			}
 
-<<<<<<< HEAD
-			if err := transformImage(ctx, &frame, nil, po, imageTypeGIF, size); err != nil {
-=======
 			if err := transformImage(ctx, frame, nil, po, imgtype); err != nil {
->>>>>>> 8517402e
 				return err
 			}
 
@@ -542,14 +464,9 @@
 	return nil
 }
 
-<<<<<<< HEAD
-func processImage(ctx context.Context) ([]byte, ImageSize, error) {
-	var size = ImageSize{Width: 0, Height: 0}
-=======
 func processImage(ctx context.Context) ([]byte, context.CancelFunc, error) {
 	runtime.LockOSThread()
 	defer runtime.UnlockOSThread()
->>>>>>> 8517402e
 
 	if newRelicEnabled {
 		newRelicCancel := startNewRelicSegment(ctx, "Processing image")
@@ -566,13 +483,6 @@
 	data := getImageData(ctx).Bytes()
 	imgtype := getImageType(ctx)
 
-<<<<<<< HEAD
-	if po.Gravity.Type == gravitySmart && !vipsSupportSmartcrop {
-		return nil, size, errSmartCropNotSupported
-	}
-
-=======
->>>>>>> 8517402e
 	if po.Format == imageTypeUnknown {
 		if vipsTypeSupportSave[imgtype] {
 			po.Format = imgtype
@@ -581,71 +491,6 @@
 		}
 	}
 
-<<<<<<< HEAD
-	img, err := vipsLoadImage(data, imgtype, 1, po.Format == imageTypeGIF)
-	if err != nil {
-		return nil, size, err
-	}
-	defer C.clear_image(&img)
-
-	if imgtype == imageTypeGIF && po.Format == imageTypeGIF {
-		if err := transformGif(ctx, &img, po, &size); err != nil {
-			return nil, size, err
-		}
-	} else {
-		if err := transformImage(ctx, &img, data, po, imgtype, &size); err != nil {
-			return nil, size, err
-		}
-	}
-
-	checkTimeout(ctx)
-
-	if po.Format == imageTypeGIF {
-		if err := vipsCastUchar(&img); err != nil {
-			return nil, size, err
-		}
-		checkTimeout(ctx)
-	}
-
-	imgData, err := vipsSaveImage(img, po.Format, po.Quality)
-
-	return imgData, size, err
-}
-
-func vipsPrepareWatermark() error {
-	data, imgtype, cancel, err := watermarkData()
-	defer cancel()
-
-	if err != nil {
-		return err
-	}
-
-	if data == nil {
-		return nil
-	}
-
-	watermark, err = vipsLoadImage(data, imgtype, 1, false)
-	if err != nil {
-		return err
-	}
-
-	var tmp *C.struct__VipsImage
-
-	if cConf.WatermarkOpacity < 1 {
-		if vipsImageHasAlpha(watermark) {
-			var alpha *C.struct__VipsImage
-			defer C.clear_image(&alpha)
-
-			if C.vips_extract_band_go(watermark, &tmp, (*watermark).Bands-1, 1) != 0 {
-				return vipsError()
-			}
-			C.swap_and_clear(&alpha, tmp)
-
-			if C.vips_extract_band_go(watermark, &tmp, 0, (*watermark).Bands-1) != 0 {
-				return vipsError()
-			}
-			C.swap_and_clear(&watermark, tmp)
-=======
 	if !vipsSupportSmartcrop {
 		if po.Gravity.Type == gravitySmart {
 			logWarning(msgSmartCropNotSupported)
@@ -659,7 +504,6 @@
 
 	if po.Resize == resizeCrop {
 		logWarning("`crop` resizing type is deprecated and will be removed in future versions. Use `crop` processing option instead")
->>>>>>> 8517402e
 
 		po.Crop.Width, po.Crop.Height = po.Width, po.Height
 
