--- conflicted
+++ resolved
@@ -12,11 +12,9 @@
 
 const msgSmartCropNotSupported = "Smart crop is not supported by used version of libvips"
 
-<<<<<<< HEAD
 type ImageSize struct {
 	Width  int
 	Height int
-=======
 var errConvertingNonSvgToSvg = newError(422, "Converting non-SVG images to SVG is not supported", "Converting non-SVG images to SVG is not supported")
 
 func imageTypeLoadSupport(imgtype imageType) bool {
@@ -32,7 +30,6 @@
 func imageTypeGoodForWeb(imgtype imageType) bool {
 	return imgtype != imageTypeTIFF &&
 		imgtype != imageTypeBMP
->>>>>>> bb695fa2
 }
 
 func extractMeta(img *vipsImage) (int, int, int, bool) {
@@ -300,16 +297,11 @@
 	return img.ApplyWatermark(wm, opacity)
 }
 
-<<<<<<< HEAD
-func transformImage(ctx context.Context, img *vipsImage, data []byte, po *processingOptions, imgtype imageType, s *ImageSize) error {
-	var err error
-=======
 func transformImage(ctx context.Context, img *vipsImage, data []byte, po *processingOptions, imgtype imageType) error {
 	var (
 		err     error
 		trimmed bool
 	)
->>>>>>> bb695fa2
 
 	if po.Trim.Enabled {
 		if err = img.Trim(po.Trim.Threshold, po.Trim.Smart, po.Trim.Color, po.Trim.EqualHor, po.Trim.EqualVer); err != nil {
@@ -356,17 +348,8 @@
 		// Update scale after scale-on-load
 		newWidth, newHeight, _, _ := extractMeta(img)
 
-<<<<<<< HEAD
-		// Update image size struct
-		s.Width = srcWidth
-		s.Height = srcHeight
-
-		widthToScale = scaleSize(widthToScale, float64(newWidth)/float64(srcWidth))
-		heightToScale = scaleSize(heightToScale, float64(newHeight)/float64(srcHeight))
-=======
 		widthToScale = scaleInt(widthToScale, float64(newWidth)/float64(srcWidth))
 		heightToScale = scaleInt(heightToScale, float64(newHeight)/float64(srcHeight))
->>>>>>> bb695fa2
 
 		scale = calcScale(widthToScale, heightToScale, po, imgtype)
 	}
@@ -503,16 +486,12 @@
 	return img.RgbColourspace()
 }
 
-<<<<<<< HEAD
-func transformAnimated(ctx context.Context, img *vipsImage, data []byte, po *processingOptions, imgtype imageType, size *ImageSize) error {
-=======
 func transformAnimated(ctx context.Context, img *vipsImage, data []byte, po *processingOptions, imgtype imageType) error {
 	if po.Trim.Enabled {
 		logWarning("Trim is not supported for animated images")
 		po.Trim.Enabled = false
 	}
 
->>>>>>> bb695fa2
 	imgWidth := img.Width()
 
 	frameHeight, err := img.GetInt("page-height")
@@ -587,13 +566,7 @@
 			return err
 		}
 
-<<<<<<< HEAD
-			if err := transformImage(ctx, frame, nil, po, imgtype, size); err != nil {
-				return err
-			}
-=======
 		frame.CopyMemory()
->>>>>>> bb695fa2
 
 		frames[i] = frame
 
@@ -626,11 +599,6 @@
 	return nil
 }
 
-<<<<<<< HEAD
-func processImage(ctx context.Context) ([]byte, context.CancelFunc, error, ImageSize) {
-	size := ImageSize{Width: 0, Height: 0}
-
-=======
 func getIcoData(imgdata *imageData) (*imageData, error) {
 	icoMeta, err := imagemeta.DecodeIcoMeta(bytes.NewReader(imgdata.Data))
 	if err != nil {
@@ -694,7 +662,6 @@
 }
 
 func processImage(ctx context.Context) ([]byte, context.CancelFunc, error) {
->>>>>>> bb695fa2
 	runtime.LockOSThread()
 	defer runtime.UnlockOSThread()
 
@@ -781,19 +748,6 @@
 	img := new(vipsImage)
 	defer img.Clear()
 
-<<<<<<< HEAD
-	if err := img.Load(data, imgtype, 1, 1.0, pages); err != nil {
-		return nil, func() {}, err, size
-	}
-
-	if animationSupport && img.IsAnimated() {
-		if err := transformAnimated(ctx, img, data, po, imgtype, &size); err != nil {
-			return nil, func() {}, err, size
-		}
-	} else {
-		if err := transformImage(ctx, img, data, po, imgtype, &size); err != nil {
-			return nil, func() {}, err, size
-=======
 	if err := img.Load(imgdata.Data, imgdata.Type, 1, 1.0, pages); err != nil {
 		return nil, func() {}, err
 	}
@@ -805,7 +759,6 @@
 	} else {
 		if err := transformImage(ctx, img, imgdata.Data, po, imgdata.Type); err != nil {
 			return nil, func() {}, err
->>>>>>> bb695fa2
 		}
 	}
 
@@ -818,15 +771,9 @@
 		checkTimeout(ctx)
 	}
 
-<<<<<<< HEAD
-	imgData, cancel, err := img.Save(po.Format, po.Quality)
-
-	return imgData, cancel, err, size
-=======
 	if po.MaxBytes > 0 && canFitToBytes(po.Format) {
 		return saveImageToFitBytes(po, img)
 	}
 
 	return img.Save(po.Format, po.Quality, conf.StripMetadata)
->>>>>>> bb695fa2
 }