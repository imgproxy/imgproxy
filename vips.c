--- conflicted
+++ resolved
@@ -8,26 +8,9 @@
 #define VIPS_SUPPORT_AVIF \
   (VIPS_MAJOR_VERSION > 8 || (VIPS_MAJOR_VERSION == 8 && VIPS_MINOR_VERSION >= 9))
 
-<<<<<<< HEAD
-=======
-#define VIPS_SUPPORT_COMPOSITE \
-  (VIPS_MAJOR_VERSION > 8 || (VIPS_MAJOR_VERSION == 8 && VIPS_MINOR_VERSION >= 6))
-
-#define VIPS_SUPPORT_FIND_TRIM \
-  (VIPS_MAJOR_VERSION > 8 || (VIPS_MAJOR_VERSION == 8 && VIPS_MINOR_VERSION >= 6))
-
 #define VIPS_SUPPORT_PNG_BITDEPTH \
   (VIPS_MAJOR_VERSION > 8 || (VIPS_MAJOR_VERSION == 8 && VIPS_MINOR_VERSION >= 10))
 
-#define EXIF_ORIENTATION "exif-ifd0-Orientation"
-
-#if (VIPS_MAJOR_VERSION > 8 || (VIPS_MAJOR_VERSION == 8 && VIPS_MINOR_VERSION >= 8))
-  #define VIPS_BLOB_DATA_TYPE const void *
-#else
-  #define VIPS_BLOB_DATA_TYPE void *
-#endif
-
->>>>>>> 7e4ae9d0
 int
 vips_initialize() {
   return vips_init("imgproxy");
@@ -562,21 +545,15 @@
     in, buf, len,
     "filter", VIPS_FOREIGN_PNG_FILTER_NONE,
     "interlace", interlace,
-<<<<<<< HEAD
-    "palette", quantize,
-    "colours", colors,
-    NULL);
-=======
 #if VIPS_SUPPORT_PNG_BITDEPTH
     "palette", quantize,
     "bitdepth", bitdepth,
-#elif VIPS_SUPPORT_PNG_QUANTIZATION // VIPS_SUPPORT_PNG_BITDEPTH
+#else // VIPS_SUPPORT_PNG_BITDEPTH
     "palette", quantize,
     "colours", colors,
-#endif // VIPS_SUPPORT_PNG_QUANTIZATION
+#endif // VIPS_SUPPORT_PNG_BITDEPTH
     NULL
   );
->>>>>>> 7e4ae9d0
 }
 
 int
