package processing

import (
	"github.com/imgproxy/imgproxy/v3/imath"
	"github.com/imgproxy/imgproxy/v3/vips"
)

func cropImage(img *vips.Image, cropWidth, cropHeight int, gravity *GravityOptions, offsetScale float64) error {
	if cropWidth == 0 && cropHeight == 0 {
		return nil
	}

	imgWidth, imgHeight := img.Width(), img.Height()

	cropWidth = imath.MinNonZero(cropWidth, imgWidth)
	cropHeight = imath.MinNonZero(cropHeight, imgHeight)

	if cropWidth >= imgWidth && cropHeight >= imgHeight {
		return nil
	}

	if gravity.Type == GravitySmart {
		if err := img.CopyMemory(); err != nil {
			return err
		}
		return img.SmartCrop(cropWidth, cropHeight)
	}

	left, top := calcPosition(imgWidth, imgHeight, cropWidth, cropHeight, gravity, offsetScale, false)
	return img.Crop(left, top, cropWidth, cropHeight)
}

func (p *Processor) crop(c *Context) error {
	width, height := c.CropWidth, c.CropHeight
	rotateAngle := c.PO.Rotate()

<<<<<<< HEAD
	opts := c.CropGravity
	opts.RotateAndFlip(c.Angle, c.Flip)
	opts.RotateAndFlip(rotateAngle, false)

	if (c.Angle+rotateAngle)%180 == 90 {
=======
	// Since we crop before rotating and flipping,
	// we need to adjust gravity options accordingly.
	// After rotation and flipping, we'll get the same result
	// as if we cropped with the original gravity options after
	// rotation and flipping.
	//
	// During rotation/flipping, we first apply the EXIF orientation,
	// then the user-specified operations.
	// So here we apply the adjustments in the reverse order.
	opts := pctx.cropGravity
	opts.RotateAndFlip(po.Rotate, po.Flip.Horizontal, po.Flip.Vertical)
	opts.RotateAndFlip(pctx.angle, pctx.flip, false)

	// If the final image is rotated by 90 or 270 degrees,
	// we need to swap width and height for cropping.
	// After rotation, we'll get the originally intended dimensions.
	if (pctx.angle+po.Rotate)%180 == 90 {
>>>>>>> 05e8dd7e
		width, height = height, width
	}

	// Since we crop before scaling, we shouldn't consider DPR
	return cropImage(c.Img, width, height, &opts, 1.0)
}

func (p *Processor) cropToResult(c *Context) error {
	gravity := c.PO.Gravity()
	return cropImage(c.Img, c.ResultCropWidth, c.ResultCropHeight, &gravity, c.DprScale)
}<|MERGE_RESOLUTION|>--- conflicted
+++ resolved
@@ -33,14 +33,9 @@
 func (p *Processor) crop(c *Context) error {
 	width, height := c.CropWidth, c.CropHeight
 	rotateAngle := c.PO.Rotate()
+	flipX := c.PO.FlipHorizontal()
+	flipY := c.PO.FlipVertical()
 
-<<<<<<< HEAD
-	opts := c.CropGravity
-	opts.RotateAndFlip(c.Angle, c.Flip)
-	opts.RotateAndFlip(rotateAngle, false)
-
-	if (c.Angle+rotateAngle)%180 == 90 {
-=======
 	// Since we crop before rotating and flipping,
 	// we need to adjust gravity options accordingly.
 	// After rotation and flipping, we'll get the same result
@@ -50,15 +45,14 @@
 	// During rotation/flipping, we first apply the EXIF orientation,
 	// then the user-specified operations.
 	// So here we apply the adjustments in the reverse order.
-	opts := pctx.cropGravity
-	opts.RotateAndFlip(po.Rotate, po.Flip.Horizontal, po.Flip.Vertical)
-	opts.RotateAndFlip(pctx.angle, pctx.flip, false)
+	opts := c.CropGravity
+	opts.RotateAndFlip(rotateAngle, flipX, flipY)
+	opts.RotateAndFlip(c.Angle, c.Flip, false)
 
 	// If the final image is rotated by 90 or 270 degrees,
 	// we need to swap width and height for cropping.
 	// After rotation, we'll get the originally intended dimensions.
-	if (pctx.angle+po.Rotate)%180 == 90 {
->>>>>>> 05e8dd7e
+	if (c.Angle+rotateAngle)%180 == 90 {
 		width, height = height, width
 	}
 
