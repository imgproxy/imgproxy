--- conflicted
+++ resolved
@@ -408,28 +408,18 @@
 		outData, err = img.Save(po.Format, po.GetQuality())
 	}
 
-<<<<<<< HEAD
 	if err != nil {
 		return nil, err
-=======
-	if err == nil {
-		if outData.Headers == nil {
-			outData.Headers = make(map[string]string)
-		}
-		resultWidth, resultHeight := getImageSize(img)
-		outData.Headers["X-Origin-Width"] = strconv.Itoa(originWidth)
-		outData.Headers["X-Origin-Height"] = strconv.Itoa(originHeight)
-		outData.Headers["X-Result-Width"] = strconv.Itoa(resultWidth)
-		outData.Headers["X-Result-Height"] = strconv.Itoa(resultHeight)
->>>>>>> 7bdae0fb
-	}
+	}
+
+	resultWidth, resultHeight := getImageSize(img)
 
 	return &Result{
 		OutData:      outData,
 		OriginWidth:  originWidth,
 		OriginHeight: originHeight,
-		ResultWidth:  img.Width(),
-		ResultHeight: img.Height(),
+		ResultWidth:  resultWidth,
+		ResultHeight: resultHeight,
 	}, nil
 }
 
