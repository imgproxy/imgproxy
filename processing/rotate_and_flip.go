--- conflicted
+++ resolved
@@ -2,57 +2,36 @@
 
 func (p *Processor) rotateAndFlip(c *Context) error {
 	rotateAngle := c.PO.Rotate()
+	flipX := c.PO.FlipHorizontal()
+	flipY := c.PO.FlipVertical()
 
-<<<<<<< HEAD
-	if c.Angle%360 == 0 && rotateAngle%360 == 0 && !c.Flip {
-		return nil
-	}
-
-	if err := c.Img.CopyMemory(); err != nil {
-		return err
-	}
-
-	if err := c.Img.Rotate(c.Angle); err != nil {
-		return err
-	}
-
-	if c.Flip {
-		if err := c.Img.Flip(); err != nil {
-			return err
-		}
-	}
-
-	return c.Img.Rotate(rotateAngle)
-=======
-func rotateAndFlip(pctx *pipelineContext, img *vips.Image, po *options.ProcessingOptions, imgdata *imagedata.ImageData) error {
-	shouldRotate := pctx.angle%360 != 0 || po.Rotate%360 != 0
-	shouldFlip := pctx.flip || po.Flip.Horizontal || po.Flip.Vertical
+	shouldRotate := c.Angle%360 != 0 || rotateAngle%360 != 0
+	shouldFlip := c.Flip || flipX || flipY
 
 	if !shouldRotate && !shouldFlip {
 		return nil
 	}
 
 	// We need the image in random access mode, so we copy it to memory.
-	if err := img.CopyMemory(); err != nil {
+	if err := c.Img.CopyMemory(); err != nil {
 		return err
 	}
 
 	// Rotate according to EXIF orientation
-	if err := img.Rotate(pctx.angle); err != nil {
+	if err := c.Img.Rotate(c.Angle); err != nil {
 		return err
 	}
 
 	// Flip according to EXIF orientation
-	if err := img.Flip(pctx.flip, false); err != nil {
+	if err := c.Img.Flip(c.Flip, false); err != nil {
 		return err
 	}
 
 	// Rotate according to user-specified options
-	if err := img.Rotate(po.Rotate); err != nil {
+	if err := c.Img.Rotate(rotateAngle); err != nil {
 		return err
 	}
 
 	// Flip according to user-specified options
-	return img.Flip(po.Flip.Horizontal, po.Flip.Vertical)
->>>>>>> 05e8dd7e
+	return c.Img.Flip(flipX, flipY)
 }