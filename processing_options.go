package main

/*
#cgo LDFLAGS: -s -w
#include "image_types.h"
*/
import "C"

import (
	"context"
	"encoding/base64"
	"errors"
	"fmt"
<<<<<<< HEAD
	"net/http"
	"net/url"
=======
>>>>>>> bfc9b860
	"regexp"
	"strconv"
	"strings"
)

type urlOptions map[string][]string

type imageType int

const (
	imageTypeUnknown = C.UNKNOWN
	imageTypeJPEG    = C.JPEG
	imageTypePNG     = C.PNG
	imageTypeWEBP    = C.WEBP
	imageTypeGIF     = C.GIF
)

var imageTypes = map[string]imageType{
	"jpeg": imageTypeJPEG,
	"jpg":  imageTypeJPEG,
	"png":  imageTypePNG,
	"webp": imageTypeWEBP,
	"gif":  imageTypeGIF,
}

type gravityType int

const (
	gravityCenter gravityType = iota
	gravityNorth
	gravityEast
	gravitySouth
	gravityWest
	gravityNorthWest
	gravityNorthEast
	gravitySouthWest
	gravitySouthEast
	gravitySmart
	gravityFocusPoint
)

var gravityTypes = map[string]gravityType{
	"ce":   gravityCenter,
	"no":   gravityNorth,
	"ea":   gravityEast,
	"so":   gravitySouth,
	"we":   gravityWest,
	"nowe": gravityNorthWest,
	"noea": gravityNorthEast,
	"sowe": gravitySouthWest,
	"soea": gravitySouthEast,
	"sm":   gravitySmart,
	"fp":   gravityFocusPoint,
}

type gravityOptions struct {
	Type gravityType
	X, Y float64
}

type resizeType int

const (
	resizeFit resizeType = iota
	resizeFill
	resizeCrop
)

var resizeTypes = map[string]resizeType{
	"fit":  resizeFit,
	"fill": resizeFill,
	"crop": resizeCrop,
}

type color struct{ R, G, B uint8 }

var hexColorRegex = regexp.MustCompile("^([0-9a-fA-F]{3}|[0-9a-fA-F]{6})$")

const (
	hexColorLongFormat  = "%02x%02x%02x"
	hexColorShortFormat = "%1x%1x%1x"
)

type watermarkOptions struct {
	Enabled   bool
	Opacity   float64
	Replicate bool
	Gravity   gravityType
	OffsetX   int
	OffsetY   int
	Scale     float64
}

type processingOptions struct {
	Resize     resizeType
	Width      int
	Height     int
	Gravity    gravityOptions
	Enlarge    bool
	Format     imageType
	Quality    int
	Flatten    bool
	Background color
	Blur       float32
	Sharpen    float32

	CacheBuster string

	Watermark watermarkOptions

	UsedPresets []string
}

const (
	imageURLCtxKey          = ctxKey("imageUrl")
	processingOptionsCtxKey = ctxKey("processingOptions")
)

var (
	errInvalidURLEncoding                 = errors.New("Invalid url encoding")
	errInvalidPath                        = errors.New("Invalid path")
	errResultingImageFormatIsNotSupported = errors.New("Resulting image format is not supported")
)

func (it imageType) String() string {
	for k, v := range imageTypes {
		if v == it {
			return k
		}
	}
	return ""
}

func (gt gravityType) String() string {
	for k, v := range gravityTypes {
		if v == gt {
			return k
		}
	}
	return ""
}

func (rt resizeType) String() string {
	for k, v := range resizeTypes {
		if v == rt {
			return k
		}
	}
	return ""
}

func colorFromHex(hexcolor string) (color, error) {
	c := color{}

	if !hexColorRegex.MatchString(hexcolor) {
		return c, fmt.Errorf("Invalid hex color: %s", hexcolor)
	}

	if len(hexcolor) == 3 {
		fmt.Sscanf(hexcolor, hexColorShortFormat, &c.R, &c.G, &c.B)
		c.R *= 17
		c.G *= 17
		c.B *= 17
	} else {
		fmt.Sscanf(hexcolor, hexColorLongFormat, &c.R, &c.G, &c.B)
	}

	return c, nil
}

func (po *processingOptions) isPresetUsed(name string) bool {
	for _, usedName := range po.UsedPresets {
		if usedName == name {
			return true
		}
	}
	return false
}

func (po *processingOptions) presetUsed(name string) {
	po.UsedPresets = append(po.UsedPresets, name)
}

func decodeURL(parts []string) (string, string, error) {
	var extension string

	urlParts := strings.Split(strings.Join(parts, ""), ".")

	if len(urlParts) > 2 {
		return "", "", errInvalidURLEncoding
	}

	if len(urlParts) == 2 {
		extension = urlParts[1]
	}

	url, err := base64.RawURLEncoding.DecodeString(urlParts[0])
	if err != nil {
		return "", "", errInvalidURLEncoding
	}

	return string(url), extension, nil
}

func applyWidthOption(po *processingOptions, args []string) error {
	if len(args) > 1 {
		return fmt.Errorf("Invalid width arguments: %v", args)
	}

	if w, err := strconv.Atoi(args[0]); err == nil && w >= 0 {
		po.Width = w
	} else {
		return fmt.Errorf("Invalid width: %s", args[0])
	}

	return nil
}

func applyHeightOption(po *processingOptions, args []string) error {
	if len(args) > 1 {
		return fmt.Errorf("Invalid height arguments: %v", args)
	}

	if h, err := strconv.Atoi(args[0]); err == nil && po.Height >= 0 {
		po.Height = h
	} else {
		return fmt.Errorf("Invalid height: %s", args[0])
	}

	return nil
}

func applyEnlargeOption(po *processingOptions, args []string) error {
	if len(args) > 1 {
		return fmt.Errorf("Invalid enlarge arguments: %v", args)
	}

	po.Enlarge = args[0] != "0"

	return nil
}

func applySizeOption(po *processingOptions, args []string) (err error) {
	if len(args) > 3 {
		return fmt.Errorf("Invalid size arguments: %v", args)
	}

	if len(args) >= 1 && len(args[0]) > 0 {
		if err = applyWidthOption(po, args[0:1]); err != nil {
			return
		}
	}

	if len(args) >= 2 && len(args[1]) > 0 {
		if err = applyHeightOption(po, args[1:2]); err != nil {
			return
		}
	}

	if len(args) == 3 && len(args[2]) > 0 {
		if err = applyEnlargeOption(po, args[2:3]); err != nil {
			return
		}
	}

	return nil
}

func applyResizingTypeOption(po *processingOptions, args []string) error {
	if len(args) > 1 {
		return fmt.Errorf("Invalid resizing type arguments: %v", args)
	}

	if r, ok := resizeTypes[args[0]]; ok {
		po.Resize = r
	} else {
		return fmt.Errorf("Invalid resize type: %s", args[0])
	}

	return nil
}

func applyResizeOption(po *processingOptions, args []string) error {
	if len(args) > 4 {
		return fmt.Errorf("Invalid resize arguments: %v", args)
	}

	if len(args[0]) > 0 {
		if err := applyResizingTypeOption(po, args[0:1]); err != nil {
			return err
		}
	}

	if len(args) > 1 {
		if err := applySizeOption(po, args[1:]); err != nil {
			return err
		}
	}

	return nil
}

func applyGravityOption(po *processingOptions, args []string) error {
	if g, ok := gravityTypes[args[0]]; ok {
		po.Gravity.Type = g
	} else {
		return fmt.Errorf("Invalid gravity: %s", args[0])
	}

	if po.Gravity.Type == gravityFocusPoint {
		if len(args) != 3 {
			return fmt.Errorf("Invalid gravity arguments: %v", args)
		}

		if x, err := strconv.ParseFloat(args[1], 64); err == nil && x >= 0 && x <= 1 {
			po.Gravity.X = x
		} else {
			return fmt.Errorf("Invalid gravity X: %s", args[1])
		}

		if y, err := strconv.ParseFloat(args[2], 64); err == nil && y >= 0 && y <= 1 {
			po.Gravity.Y = y
		} else {
			return fmt.Errorf("Invalid gravity Y: %s", args[2])
		}
	} else if len(args) > 1 {
		return fmt.Errorf("Invalid gravity arguments: %v", args)
	}

	return nil
}

func applyQualityOption(po *processingOptions, args []string) error {
	if len(args) > 1 {
		return fmt.Errorf("Invalid quality arguments: %v", args)
	}

	if q, err := strconv.Atoi(args[0]); err == nil && q > 0 && q <= 100 {
		po.Quality = q
	} else {
		return fmt.Errorf("Invalid quality: %s", args[0])
	}

	return nil
}

func applyBackgroundOption(po *processingOptions, args []string) error {
	switch len(args) {
	case 1:
		if len(args[0]) == 0 {
			po.Flatten = false
		} else if c, err := colorFromHex(args[0]); err == nil {
			po.Flatten = true
			po.Background = c
		} else {
			return fmt.Errorf("Invalid background argument: %s", err)
		}

	case 3:
		po.Flatten = true

		if r, err := strconv.ParseUint(args[0], 10, 8); err == nil && r >= 0 && r <= 255 {
			po.Background.R = uint8(r)
		} else {
			return fmt.Errorf("Invalid background red channel: %s", args[0])
		}

		if g, err := strconv.ParseUint(args[1], 10, 8); err == nil && g >= 0 && g <= 255 {
			po.Background.G = uint8(g)
		} else {
			return fmt.Errorf("Invalid background green channel: %s", args[1])
		}

		if b, err := strconv.ParseUint(args[2], 10, 8); err == nil && b >= 0 && b <= 255 {
			po.Background.B = uint8(b)
		} else {
			return fmt.Errorf("Invalid background blue channel: %s", args[2])
		}

	default:
		return fmt.Errorf("Invalid background arguments: %v", args)
	}

	return nil
}

func applyBlurOption(po *processingOptions, args []string) error {
	if len(args) > 1 {
		return fmt.Errorf("Invalid blur arguments: %v", args)
	}

	if b, err := strconv.ParseFloat(args[0], 32); err == nil || b >= 0 {
		po.Blur = float32(b)
	} else {
		return fmt.Errorf("Invalid blur: %s", args[0])
	}

	return nil
}

func applySharpenOption(po *processingOptions, args []string) error {
	if len(args) > 1 {
		return fmt.Errorf("Invalid sharpen arguments: %v", args)
	}

	if s, err := strconv.ParseFloat(args[0], 32); err == nil || s >= 0 {
		po.Sharpen = float32(s)
	} else {
		return fmt.Errorf("Invalid sharpen: %s", args[0])
	}

	return nil
}

func applyPresetOption(po *processingOptions, args []string) error {
	for _, preset := range args {
		if p, ok := conf.Presets[preset]; ok {
			if po.isPresetUsed(preset) {
				return fmt.Errorf("Recursive preset usage is detected: %s", preset)
			}

			po.presetUsed(preset)

			if err := applyProcessingOptions(po, p); err != nil {
				return err
			}
		} else {
			return fmt.Errorf("Unknown asset: %s", preset)
		}
	}

	return nil
}

func applyWatermarkOption(po *processingOptions, args []string) error {
	if len(args) > 7 {
		return fmt.Errorf("Invalid watermark arguments: %v", args)
	}

	if o, err := strconv.ParseFloat(args[0], 64); err == nil && o >= 0 && o <= 1 {
		po.Watermark.Enabled = o > 0
		po.Watermark.Opacity = o
	} else {
		return fmt.Errorf("Invalid watermark opacity: %s", args[0])
	}

	if len(args) > 1 && len(args[1]) > 0 {
		if args[1] == "re" {
			po.Watermark.Replicate = true
		} else if g, ok := gravityTypes[args[1]]; ok && g != gravityFocusPoint && g != gravitySmart {
			po.Watermark.Gravity = g
		} else {
			return fmt.Errorf("Invalid watermark position: %s", args[1])
		}
	}

	if len(args) > 2 && len(args[2]) > 0 {
		if x, err := strconv.Atoi(args[2]); err == nil {
			po.Watermark.OffsetX = x
		} else {
			return fmt.Errorf("Invalid watermark X offset: %s", args[2])
		}
	}

	if len(args) > 3 && len(args[3]) > 0 {
		if y, err := strconv.Atoi(args[3]); err == nil {
			po.Watermark.OffsetY = y
		} else {
			return fmt.Errorf("Invalid watermark Y offset: %s", args[3])
		}
	}

	if len(args) > 4 && len(args[4]) > 0 {
		if s, err := strconv.ParseFloat(args[4], 64); err == nil && s >= 0 {
			po.Watermark.Scale = s
		} else {
			return fmt.Errorf("Invalid watermark scale: %s", args[4])
		}
	}

	return nil
}

func applyFormatOption(po *processingOptions, args []string) error {
	if len(args) > 1 {
		return fmt.Errorf("Invalid format arguments: %v", args)
	}

	if conf.EnforceWebp && po.Format == imageTypeWEBP {
		// Webp is enforced and already set as format
		return nil
	}

	if f, ok := imageTypes[args[0]]; ok {
		po.Format = f
	} else {
		return fmt.Errorf("Invalid image format: %s", args[0])
	}

	if !vipsTypeSupportSave[po.Format] {
		return errResultingImageFormatIsNotSupported
	}

	return nil
}

func applyCacheBusterOption(po *processingOptions, args []string) error {
	if len(args) > 1 {
		return fmt.Errorf("Invalid cache buster arguments: %v", args)
	}

	po.CacheBuster = args[0]

	return nil
}

func applyProcessingOption(po *processingOptions, name string, args []string) error {
	switch name {
	case "format", "f", "ext":
		if err := applyFormatOption(po, args); err != nil {
			return err
		}
	case "resize", "rs":
		if err := applyResizeOption(po, args); err != nil {
			return err
		}
	case "resizing_type", "rt":
		if err := applyResizingTypeOption(po, args); err != nil {
			return err
		}
	case "size", "s":
		if err := applySizeOption(po, args); err != nil {
			return err
		}
	case "width", "w":
		if err := applyWidthOption(po, args); err != nil {
			return err
		}
	case "height", "h":
		if err := applyHeightOption(po, args); err != nil {
			return err
		}
	case "enlarge", "el":
		if err := applyEnlargeOption(po, args); err != nil {
			return err
		}
	case "gravity", "g":
		if err := applyGravityOption(po, args); err != nil {
			return err
		}
	case "quality", "q":
		if err := applyQualityOption(po, args); err != nil {
			return err
		}
	case "background", "bg":
		if err := applyBackgroundOption(po, args); err != nil {
			return err
		}
	case "blur", "bl":
		if err := applyBlurOption(po, args); err != nil {
			return err
		}
	case "sharpen", "sh":
		if err := applySharpenOption(po, args); err != nil {
			return err
		}
	case "watermark", "wm":
		if err := applyWatermarkOption(po, args); err != nil {
			return err
		}
	case "preset", "pr":
		if err := applyPresetOption(po, args); err != nil {
			return err
		}
	case "cachebuster", "cb":
		if err := applyCacheBusterOption(po, args); err != nil {
			return err
		}
	default:
		return fmt.Errorf("Unknown processing option: %s", name)
	}

	return nil
}

func applyProcessingOptions(po *processingOptions, options urlOptions) error {
	for name, args := range options {
		if err := applyProcessingOption(po, name, args); err != nil {
			return err
		}
	}

	return nil
}

func parseURLOptions(opts []string) (urlOptions, []string) {
	parsed := make(urlOptions)
	urlStart := len(opts) + 1

	for i, opt := range opts {
		args := strings.Split(opt, ":")

		if len(args) == 1 {
			urlStart = i
			break
		}

		parsed[args[0]] = args[1:]
	}

	var rest []string

	if urlStart < len(opts) {
		rest = opts[urlStart:]
	} else {
		rest = []string{}
	}

	return parsed, rest
}

func defaultProcessingOptions(acceptHeader string) (*processingOptions, error) {
	var err error

	po := processingOptions{
		Resize:      resizeFit,
		Width:       0,
		Height:      0,
		Gravity:     gravityOptions{Type: gravityCenter},
		Enlarge:     false,
		Quality:     conf.Quality,
		Format:      imageTypeJPEG,
		Blur:        0,
		Sharpen:     0,
		Watermark:   watermarkOptions{Opacity: 1, Replicate: false, Gravity: gravityCenter},
		UsedPresets: make([]string, 0, len(conf.Presets)),
	}

	if (conf.EnableWebpDetection || conf.EnforceWebp) && strings.Contains(acceptHeader, "image/webp") {
		po.Format = imageTypeWEBP
	}

	if _, ok := conf.Presets["default"]; ok {
		err = applyPresetOption(&po, []string{"default"})
	}

	return &po, err
}

func parsePathAdvanced(parts []string, acceptHeader string) (string, *processingOptions, error) {
	po, err := defaultProcessingOptions(acceptHeader)
	if err != nil {
		return "", po, err
	}

	options, urlParts := parseURLOptions(parts)

	if err := applyProcessingOptions(po, options); err != nil {
		return "", po, err
	}

	url, extension, err := decodeURL(urlParts)
	if err != nil {
		return "", po, err
	}

	if len(extension) > 0 {
		if err := applyFormatOption(po, []string{extension}); err != nil {
			return "", po, err
		}
	}

	return string(url), po, nil
}

func parsePathSimple(parts []string, acceptHeader string) (string, *processingOptions, error) {
	var err error

	if len(parts) < 6 {
		return "", nil, errInvalidPath
	}

	po, err := defaultProcessingOptions(acceptHeader)
	if err != nil {
		return "", po, err
	}

	po.Resize = resizeTypes[parts[0]]

	if err = applyWidthOption(po, parts[1:2]); err != nil {
		return "", po, err
	}

	if err = applyHeightOption(po, parts[2:3]); err != nil {
		return "", po, err
	}

	if err = applyGravityOption(po, strings.Split(parts[3], ":")); err != nil {
		return "", po, err
	}

	if err = applyEnlargeOption(po, parts[4:5]); err != nil {
		return "", po, err
	}

	url, extension, err := decodeURL(parts[5:])
	if err != nil {
		return "", po, err
	}

	if len(extension) > 0 {
		if err := applyFormatOption(po, []string{extension}); err != nil {
			return "", po, err
		}
	}

	return string(url), po, nil
}

func parsePath(ctx context.Context, r *http.Request) (context.Context, error) {
	path := r.URL.Path
	parts := strings.Split(strings.TrimPrefix(path, "/"), "/")

	var acceptHeader string
	if h, ok := r.Header["Accept"]; ok {
		acceptHeader = h[0]
	}

	if len(parts) < 3 {
		return ctx, errInvalidPath
	}

	if !conf.AllowInsecure {
		if err := validatePath(parts[0], strings.TrimPrefix(path, fmt.Sprintf("/%s", parts[0]))); err != nil {
			return ctx, err
		}
	}

	var imageURL string
	var po *processingOptions
	var err error

	if _, ok := resizeTypes[parts[1]]; ok {
		imageURL, po, err = parsePathSimple(parts[1:], acceptHeader)
	} else {
		imageURL, po, err = parsePathAdvanced(parts[1:], acceptHeader)
	}

	if err != nil {
		return ctx, err
	}

	ctx = context.WithValue(ctx, imageURLCtxKey, imageURL)
	ctx = context.WithValue(ctx, processingOptionsCtxKey, po)

	return ctx, err
}

func getImageURL(ctx context.Context) string {
	return ctx.Value(imageURLCtxKey).(string)
}

func getProcessingOptions(ctx context.Context) *processingOptions {
	return ctx.Value(processingOptionsCtxKey).(*processingOptions)
}<|MERGE_RESOLUTION|>--- conflicted
+++ resolved
@@ -11,11 +11,7 @@
 	"encoding/base64"
 	"errors"
 	"fmt"
-<<<<<<< HEAD
 	"net/http"
-	"net/url"
-=======
->>>>>>> bfc9b860
 	"regexp"
 	"strconv"
 	"strings"
