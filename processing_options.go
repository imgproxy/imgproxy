--- conflicted
+++ resolved
@@ -821,13 +821,8 @@
 		return fmt.Errorf("Invalid image format: %s", args[0])
 	}
 
-<<<<<<< HEAD
-	if !vipsTypeSupportSave[po.Format] && po.Format != imageTypeSVG {
-		return errResultingImageFormatIsNotSupported
-=======
 	if !imageTypeSaveSupport(po.Format) {
 		return fmt.Errorf("Resulting image format is not supported: %s", po.Format)
->>>>>>> bb695fa2
 	}
 
 	return nil
