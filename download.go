package main

import (
	"context"
	"crypto/tls"
	"fmt"
	"io"
	"io/ioutil"
	"net"
	"net/http"
	"time"

	"github.com/imgproxy/imgproxy/v2/imagemeta"
)

var (
	downloadClient *http.Client

	imageDataCtxKey          = ctxKey("imageData")
	cacheControlHeaderCtxKey = ctxKey("cacheControlHeader")
	expiresHeaderCtxKey      = ctxKey("expiresHeader")

	errSourceDimensionsTooBig      = newError(422, "Source image dimensions are too big", "Invalid source image")
	errSourceResolutionTooBig      = newError(422, "Source image resolution is too big", "Invalid source image")
	errSourceFileTooBig            = newError(422, "Source image file is too big", "Invalid source image")
	errSourceImageTypeNotSupported = newError(422, "Source image type not supported", "Invalid source image")
)

const msgSourceImageIsUnreachable = "Source image is unreachable"

var downloadBufPool *bufPool

type limitReader struct {
	r    io.Reader
	left int
}

func (lr *limitReader) Read(p []byte) (n int, err error) {
	n, err = lr.r.Read(p)
	lr.left -= n

	if err == nil && lr.left < 0 {
		err = errSourceFileTooBig
	}

	return
}

func initDownloading() error {
	transport := &http.Transport{
		Proxy:               http.ProxyFromEnvironment,
		MaxIdleConns:        conf.Concurrency,
		MaxIdleConnsPerHost: conf.Concurrency,
		DisableCompression:  true,
		Dial:                (&net.Dialer{KeepAlive: 600 * time.Second}).Dial,
	}

	if conf.IgnoreSslVerification {
		transport.TLSClientConfig = &tls.Config{InsecureSkipVerify: true}
	}

	if conf.LocalFileSystemRoot != "" {
		transport.RegisterProtocol("local", newFsTransport())
	}

	if conf.S3Enabled {
		if t, err := newS3Transport(); err != nil {
			return err
		} else {
			transport.RegisterProtocol("s3", t)
		}
	}

	if conf.GCSEnabled {
		if t, err := newGCSTransport(); err != nil {
			return err
		} else {
			transport.RegisterProtocol("gs", t)
		}
	}

	downloadClient = &http.Client{
		Timeout:   time.Duration(conf.DownloadTimeout) * time.Second,
		Transport: transport,
	}

	downloadBufPool = newBufPool("download", conf.Concurrency, conf.DownloadBufferSize)

	imagemeta.SetMaxSvgCheckRead(conf.MaxSvgCheckBytes)

	return nil
}

func checkDimensions(width, height int) error {
	if conf.MaxSrcDimension > 0 && (width > conf.MaxSrcDimension || height > conf.MaxSrcDimension) {
		return errSourceDimensionsTooBig
	}

	if width*height > conf.MaxSrcResolution {
		return errSourceResolutionTooBig
	}

	return nil
}

func checkTypeAndDimensions(r io.Reader) (imageType, error) {
	meta, err := imagemeta.DecodeMeta(r)
	if err == imagemeta.ErrFormat {
		return imageTypeUnknown, errSourceImageTypeNotSupported
	}
	if err != nil {
		return imageTypeUnknown, newUnexpectedError(err.Error(), 0)
	}

	imgtype, imgtypeOk := imageTypes[meta.Format()]
	if !imgtypeOk || !imageTypeLoadSupport(imgtype) {
		return imageTypeUnknown, errSourceImageTypeNotSupported
	}

	if err = checkDimensions(meta.Width(), meta.Height()); err != nil {
		return imageTypeUnknown, err
	}

	return imgtype, nil
}

<<<<<<< HEAD
func readAndCheckImage(ctx context.Context, r io.ReadCloser) (context.Context, context.CancelFunc, error) {

	var contentLength int
=======
func readAndCheckImage(r io.Reader, contentLength int) (*imageData, error) {
	if conf.MaxSrcFileSize > 0 && contentLength > conf.MaxSrcFileSize {
		return nil, errSourceFileTooBig
	}
>>>>>>> bb695fa2

	buf := downloadBufPool.Get(contentLength)
	cancel := func() { downloadBufPool.Put(buf) }

	if conf.MaxSrcFileSize > 0 {
		r = &limitReader{r: r, left: conf.MaxSrcFileSize}
	}

	imgtype, err := checkTypeAndDimensions(io.TeeReader(r, buf))
<<<<<<< HEAD
=======
	if err != nil {
		cancel()
		return nil, err
	}

	if _, err = buf.ReadFrom(r); err != nil {
		cancel()
		return nil, newError(404, err.Error(), msgSourceImageIsUnreachable)
	}

	return &imageData{buf.Bytes(), imgtype, cancel}, nil
}

func requestImage(imageURL string) (*http.Response, error) {
	req, err := http.NewRequest("GET", imageURL, nil)
>>>>>>> bb695fa2
	if err != nil {
		return nil, newError(404, err.Error(), msgSourceImageIsUnreachable).SetUnexpected(conf.ReportDownloadingErrors)
	}

<<<<<<< HEAD
	if _, err = buf.ReadFrom(r); err != nil {
		return ctx, cancel, newError(404, err.Error(), msgSourceImageIsUnreachable)
=======
	req.Header.Set("User-Agent", conf.UserAgent)

	res, err := downloadClient.Do(req)
	if err != nil {
		return res, newError(404, err.Error(), msgSourceImageIsUnreachable).SetUnexpected(conf.ReportDownloadingErrors)
>>>>>>> bb695fa2
	}

	if res.StatusCode != 200 {
		body, _ := ioutil.ReadAll(res.Body)
		msg := fmt.Sprintf("Can't download image; Status: %d; %s", res.StatusCode, string(body))
		return res, newError(404, msg, msgSourceImageIsUnreachable).SetUnexpected(conf.ReportDownloadingErrors)
	}

	return res, nil
}

func processIncomingImageRequest(ctx context.Context, req *http.Request) (context.Context, context.CancelFunc, error) {
	if req.Method == http.MethodGet {
		return downloadImage(ctx)
	}
	// Post - return only image
	return readAndCheckImage(ctx, req.Body)
}

func downloadImage(ctx context.Context) (context.Context, context.CancelFunc, error) {
	imageURL := getImageURL(ctx)

	if newRelicEnabled {
		newRelicCancel := startNewRelicSegment(ctx, "Downloading image")
		defer newRelicCancel()
	}

	if prometheusEnabled {
		defer startPrometheusDuration(prometheusDownloadDuration)()
	}

	res, err := requestImage(imageURL)
	if res != nil {
		defer res.Body.Close()
	}
	if err != nil {
		return ctx, func() {}, err
	}

	imgdata, err := readAndCheckImage(res.Body, int(res.ContentLength))
	if err != nil {
		return ctx, func() {}, err
	}

<<<<<<< HEAD
	return readAndCheckImage(ctx, res.Body)
=======
	ctx = context.WithValue(ctx, imageDataCtxKey, imgdata)
	ctx = context.WithValue(ctx, cacheControlHeaderCtxKey, res.Header.Get("Cache-Control"))
	ctx = context.WithValue(ctx, expiresHeaderCtxKey, res.Header.Get("Expires"))

	return ctx, imgdata.Close, err
}

func getImageData(ctx context.Context) *imageData {
	return ctx.Value(imageDataCtxKey).(*imageData)
>>>>>>> bb695fa2
}

func getCacheControlHeader(ctx context.Context) string {
	str, _ := ctx.Value(cacheControlHeaderCtxKey).(string)
	return str
}

func getExpiresHeader(ctx context.Context) string {
	str, _ := ctx.Value(expiresHeaderCtxKey).(string)
	return str
}<|MERGE_RESOLUTION|>--- conflicted
+++ resolved
@@ -124,16 +124,10 @@
 	return imgtype, nil
 }
 
-<<<<<<< HEAD
-func readAndCheckImage(ctx context.Context, r io.ReadCloser) (context.Context, context.CancelFunc, error) {
-
-	var contentLength int
-=======
 func readAndCheckImage(r io.Reader, contentLength int) (*imageData, error) {
 	if conf.MaxSrcFileSize > 0 && contentLength > conf.MaxSrcFileSize {
 		return nil, errSourceFileTooBig
 	}
->>>>>>> bb695fa2
 
 	buf := downloadBufPool.Get(contentLength)
 	cancel := func() { downloadBufPool.Put(buf) }
@@ -143,8 +137,6 @@
 	}
 
 	imgtype, err := checkTypeAndDimensions(io.TeeReader(r, buf))
-<<<<<<< HEAD
-=======
 	if err != nil {
 		cancel()
 		return nil, err
@@ -160,21 +152,15 @@
 
 func requestImage(imageURL string) (*http.Response, error) {
 	req, err := http.NewRequest("GET", imageURL, nil)
->>>>>>> bb695fa2
 	if err != nil {
 		return nil, newError(404, err.Error(), msgSourceImageIsUnreachable).SetUnexpected(conf.ReportDownloadingErrors)
 	}
 
-<<<<<<< HEAD
-	if _, err = buf.ReadFrom(r); err != nil {
-		return ctx, cancel, newError(404, err.Error(), msgSourceImageIsUnreachable)
-=======
 	req.Header.Set("User-Agent", conf.UserAgent)
 
 	res, err := downloadClient.Do(req)
 	if err != nil {
 		return res, newError(404, err.Error(), msgSourceImageIsUnreachable).SetUnexpected(conf.ReportDownloadingErrors)
->>>>>>> bb695fa2
 	}
 
 	if res.StatusCode != 200 {
@@ -219,9 +205,6 @@
 		return ctx, func() {}, err
 	}
 
-<<<<<<< HEAD
-	return readAndCheckImage(ctx, res.Body)
-=======
 	ctx = context.WithValue(ctx, imageDataCtxKey, imgdata)
 	ctx = context.WithValue(ctx, cacheControlHeaderCtxKey, res.Header.Get("Cache-Control"))
 	ctx = context.WithValue(ctx, expiresHeaderCtxKey, res.Header.Get("Expires"))
@@ -231,7 +214,6 @@
 
 func getImageData(ctx context.Context) *imageData {
 	return ctx.Value(imageDataCtxKey).(*imageData)
->>>>>>> bb695fa2
 }
 
 func getCacheControlHeader(ctx context.Context) string {
