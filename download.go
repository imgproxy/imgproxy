--- conflicted
+++ resolved
@@ -129,11 +129,7 @@
 		return imageTypeUnknown, errSourceImageTypeNotSupported
 	}
 	if err != nil {
-<<<<<<< HEAD
-		return imageTypeUnknown, wrapError(err, 0)
-=======
-		return imageTypeUnknown, newUnexpectedError(checkTimeoutErr(err).Error(), 0)
->>>>>>> 8ff65f82
+		return imageTypeUnknown, wrapError(checkTimeoutErr(err), 0)
 	}
 
 	imgtype, imgtypeOk := imageTypes[meta.Format()]
@@ -170,11 +166,7 @@
 
 	if err = br.Flush(); err != nil {
 		cancel()
-<<<<<<< HEAD
-		return nil, newError(404, err.Error(), msgSourceImageIsUnreachable).SetUnexpected(conf.ReportDownloadingErrors)
-=======
-		return nil, newError(404, checkTimeoutErr(err).Error(), msgSourceImageIsUnreachable)
->>>>>>> 8ff65f82
+		return nil, newError(404, checkTimeoutErr(err).Error(), msgSourceImageIsUnreachable).SetUnexpected(conf.ReportDownloadingErrors)
 	}
 
 	return &imageData{
