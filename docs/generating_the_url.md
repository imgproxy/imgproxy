# Generating the URL

The URL should contain the signature, processing options, and source URL, like this:

```
/%signature/%processing_options/plain/%source_url@%extension
/%signature/%processing_options/%encoded_source_url.%extension
```

Check out the [example](#example) at the end of this guide.

## Signature

Signature protects your URL from being altered by an attacker. It is highly recommended to sign imgproxy URLs in production.

Once you set up your [URL signature](configuration.md#url-signature), check out the [Signing the URL](signing_the_url.md) guide to know how to sign your URLs. Otherwise, use any string here.

## Processing options

Processing options should be specified as URL parts divided by slashes (`/`). Processing option has the following format:

```
%option_name:%argument1:%argument2:...:argumentN
```

The list of processing options does not define imgproxy's processing pipeline. Instead, imgproxy already comes with a specific, built-in image processing pipeline for the maximum performance. Read more about it in the [About processing pipeline](about_processing_pipeline.md) guide.

imgproxy supports the following processing options:

### Resize

```
resize:%resizing_type:%width:%height:%enlarge:%extend
rs:%resizing_type:%width:%height:%enlarge:%extend
```

Meta-option that defines the [resizing type](#resizing-type), [width](#width), [height](#height), [enlarge](#enlarge), and [extend](#extend). All arguments are optional and can be omitted to use their default values.

### Size

```
size:%width:%height:%enlarge:%extend
s:%width:%height:%enlarge:%extend
```

Meta-option that defines the [width](#width), [height](#height), [enlarge](#enlarge), and [extend](#extend). All arguments are optional and can be omitted to use their default values.

### Resizing type

```
resizing_type:%resizing_type
rt:%resizing_type
```

Defines how imgproxy will resize the source image. Supported resizing types are:

* `fit`: resizes the image while keeping aspect ratio to fit given size;
* `fill`: resizes the image while keeping aspect ratio to fill given size and cropping projecting parts;
* `fill-down`: same as `fill`, but if the resized image is smaller than the requested size, imgproxy will crop the result to keep the requested aspect ratio;
* `force`: resizes the image without keeping aspect ratio;
* `auto`: if both source and resulting dimensions have the same orientation (portrait or landscape), imgproxy will use `fill`. Otherwise, it will use `fit`.

Default: `fit`

### Resizing algorithm<img class='pro-badge' src='assets/pro.svg' alt='pro' /> :id=resizing-algorithm

```
resizing_algorithm:%algorithm
ra:%algorithm
```

Defines the algorithm that imgproxy will use for resizing. Supported algorithms are `nearest`, `linear`, `cubic`, `lanczos2`, and `lanczos3`.

Default: `lanczos3`

### Width

```
width:%width
w:%width
```

Defines the width of the resulting image. When set to `0`, imgproxy will calculate the resulting width using the defined height and source aspect ratio. When set to `0` and rezizing type is `force`, imgproxy will keep the original width.

Default: `0`

### Height

```
height:%height
h:%height
```

Defines the height of the resulting image. When set to `0`, imgproxy will calculate resulting height using the defined width and source aspect ratio. When set to `0` and rezizing type is `force`, imgproxy will keep the original height.

Default: `0`

### Min width

```
min-width:%width
mw:%width
```

Defines the minimum width of the resulting image.

**⚠️Warning:** When both `width` and `min-width` are set, the final image will be cropped according to `width`, so use this combination with care.

Default: `0`

### Min height

```
min-height:%height
mh:%height
```

Defines the minimum height of the resulting image.

**⚠️Warning:** When both `height` and `min-height` are set, the final image will be cropped according to `height`, so use this combination with care.

Default: `0`

### Dpr

```
dpr:%dpr
```

When set, imgproxy will multiply the image dimensions according to this factor for HiDPI (Retina) devices. The value must be greater than 0.

Default: `1`

### Enlarge

```
enlarge:%enlarge
el:%enlarge
```

When set to `1`, `t` or `true`, imgproxy will enlarge the image if it is smaller than the given size.

Default: false

### Extend

```
extend:%extend:%gravity
ex:%extend:%gravity
```

* When `extend` is set to `1`, `t` or `true`, imgproxy will extend the image if it is smaller than the given size.
* `gravity` _(optional)_ accepts the same values as [gravity](#gravity) option, except `sm`. When `gravity` is not set, imgproxy will use `ce` gravity without offsets.

Default: `false:ce:0:0`

### Gravity

```
gravity:%type:%x_offset:%y_offset
g:%type:%x_offset:%y_offset
```

When imgproxy needs to cut some parts of the image, it is guided by the gravity.

* `type` - specifies the gravity type. Available values:
  * `no`: north (top edge);
  * `so`: south (bottom edge);
  * `ea`: east (right edge);
  * `we`: west (left edge);
  * `noea`: north-east (top-right corner);
  * `nowe`: north-west (top-left corner);
  * `soea`: south-east (bottom-right corner);
  * `sowe`: south-west (bottom-left corner);
  * `ce`: center.
* `x_offset`, `y_offset` - (optional) specify gravity offset by X and Y axes.

Default: `ce:0:0`

**Special gravities**:

* `gravity:sm` - smart gravity. `libvips` detects the most "interesting" section of the image and considers it as the center of the resulting image. Offsets are not applicable here;
* `gravity:fp:%x:%y` - focus point gravity. `x` and `y` are floating point numbers between 0 and 1 that define the coordinates of the center of the resulting image. Treat 0 and 1 as right/left for `x` and top/bottom for `y`.

### Crop

```
crop:%width:%height:%gravity
c:%width:%height:%gravity
```

Defines an area of the image to be processed (crop before resize).

* `width` and `height` define the size of the area:
  * When `width` or `height` is greater than or equal to `1`, imgproxy treats it as an absolute value.
  * When `width` or `height` is less than `1`, imgproxy treats it as a relative value.
  * When `width` or `height` is set to `0`, imgproxy will use the full width/height of the source image.
* `gravity` _(optional)_ accepts the same values as [gravity](#gravity) option. When `gravity` is not set, imgproxy will use the value of the [gravity](#gravity) option.

### Trim

```
trim:%threshold:%color:%equal_hor:%equal_ver
t:%threshold:%color:%equal_hor:%equal_ver
```

Removes surrounding background.

* `threshold` - color similarity tolerance.
* `color` - _(optional)_ hex-coded value of the color that needs to be cut off.
* `equal_hor` - _(optional)_ set to `1`, `t` or `true`, imgproxy will cut only equal parts from left and right sides. That means that if 10px of background can be cut off from left and 5px from right then 5px will be cut off from both sides. For example, it can be useful if objects on your images are centered but have non-symmetrical shadow.
* `equal_ver` - _(optional)_ acts like `equal_hor` but for top/bottom sides.

**⚠️Warning:** Trimming requires an image to be fully loaded into memory. This disables scale-on-load and significantly increases memory usage and processing time. Use it carefully with large images.

**📝Note:** If you know background color of your images then setting it explicitly via `color` will also save some resources because libvips won't detect it automatically.

**📝Note:** Trimming of animated images is not supported.

### Padding

```
padding:%top:%right:%bottom:%left
pd:%top:%right:%bottom:%left
```

Defines padding size in css manner. All arguments are optional but at least one dimension must be set. Padded space is filled according to [background](#background) option.

* `top` - top padding (and all other sides if they won't be set explicitly);
* `right` - right padding (and left if it won't be set explicitly);
* `bottom` - bottom padding;
* `left` - left padding.

**📝Note:** Padding is applied after all image transformations (except watermark) and enlarges generated image which means that if your resize dimensions were 100x200px and you applied `padding:10` option then you will get 120x220px image.

**📝Note:** Padding follows [dpr](#dpr) option so it will be scaled too if you set it.

### Auto Rotate

```
auto_rotate:%auto_rotate
ar:%auto_rotate
```

When set to `1`, `t` or `true`, imgproxy will automatically rotate images based onon the EXIF Orientation parameter (if available in the image meta data). The orientation tag will be removed from the image anyway. Normally this is controlled by the [IMGPROXY_AUTO_ROTATE](configuration.md#miscellaneous) configuration but this procesing option allows the configuration to be set for each request.

### Rotate

```
rotate:%angle
rot:%angle
```

Rotates the image on the specified angle. The orientation from the image metadata is applied before the rotation unless autorotation is disabled.

**📝Note:** Only 0/90/180/270/etc degrees angles are supported.

Default: 0

### Background

```
background:%R:%G:%B
bg:%R:%G:%B

background:%hex_color
bg:%hex_color
```

When set, imgproxy will fill the resulting image background with the specified color. `R`, `G`, and `B` are red, green and blue channel values of the background color (0-255). `hex_color` is a hex-coded value of the color. Useful when you convert an image with alpha-channel to JPEG.

With no arguments provided, disables any background manipulations.

Default: disabled

### Background alpha<img class='pro-badge' src='assets/pro.svg' alt='pro' /> :id=background-alpha

```
background_alpha:%alpha
bga:%alpha
```

Adds alpha channel to `background`. `alpha` is a positive floating point number between `0` and `1`.

Default: 1

### Adjust<img class='pro-badge' src='assets/pro.svg' alt='pro' /> :id=adjust

```
adjust:%brightness:%contrast:%saturation
a:%brightness:%contrast:%saturation
```

Meta-option that defines the [brightness](#brightness), [contrast](#contrast), and [saturation](#saturation). All arguments are optional and can be omitted to use their default values.

### Brightness<img class='pro-badge' src='assets/pro.svg' alt='pro' /> :id=brightness

```
brightness:%brightness
br:%brightness
```

When set, imgproxy will adjust brightness of the resulting image. `brightness` is an integer number in range from `-255` to `255`.

Default: 0

### Contrast<img class='pro-badge' src='assets/pro.svg' alt='pro' /> :id=contrast

```
contrast:%contrast
co:%contrast
```

When set, imgproxy will adjust contrast of the resulting image. `contrast` is a positive floating point number, where `1` keeps the contrast unchanged.

Default: 1

### Saturation<img class='pro-badge' src='assets/pro.svg' alt='pro' /> :id=saturation

```
saturation:%saturation
sa:%saturation
```

When set, imgproxy will adjust saturation of the resulting image. `saturation` is a positive floating point number, where `1` keeps the saturation unchanged.

Default: 1

### Blur

```
blur:%sigma
bl:%sigma
```

When set, imgproxy will apply the gaussian blur filter to the resulting image. `sigma` defines the size of a mask imgproxy will use.

Default: disabled

### Sharpen

```
sharpen:%sigma
sh:%sigma
```

When set, imgproxy will apply the sharpen filter to the resulting image. `sigma` the size of a mask imgproxy will use.

As an approximate guideline, use 0.5 sigma for 4 pixels/mm (display resolution), 1.0 for 12 pixels/mm and 1.5 for 16 pixels/mm (300 dpi == 12 pixels/mm).

Default: disabled

<<<<<<< HEAD
### Pixelate<img class='pro-badge' src='assets/pro.svg' alt='pro' /> :id=pixelate
=======
### Pixelate
>>>>>>> feb70c8f

```
pixelate:%size
pix:%size
```

When set, imgproxy will apply the pixelate filter to the resulting image. `size` is the size of a pixel.

Default: disabled

### Unsharpening<img class='pro-badge' src='assets/pro.svg' alt='pro' /> :id=unsharpening

```
unsharpening:%mode:%weight:%dividor
ush:%mode:%weight:%dividor
```

Allows redefining unsharpening options. All arguments have the same meaning as [Unsharpening](configuration.md#unsharpening) configs. All arguments are optional and can be omitted.

### Watermark

```
watermark:%opacity:%position:%x_offset:%y_offset:%scale
wm:%opacity:%position:%x_offset:%y_offset:%scale
```

Puts watermark on the processed image.

* `opacity` - watermark opacity modifier. Final opacity is calculated like `base_opacity * opacity`.
* `position` - (optional) specifies the position of the watermark. Available values:
  * `ce`: (default) center;
  * `no`: north (top edge);
  * `so`: south (bottom edge);
  * `ea`: east (right edge);
  * `we`: west (left edge);
  * `noea`: north-east (top-right corner);
  * `nowe`: north-west (top-left corner);
  * `soea`: south-east (bottom-right corner);
  * `sowe`: south-west (bottom-left corner);
  * `re`: replicate watermark to fill the whole image;
* `x_offset`, `y_offset` - (optional) specify watermark offset by X and Y axes. Not applicable to `re` position;
* `scale` - (optional) floating point number that defines watermark size relative to the resulting image size. When set to `0` or omitted, watermark size won't be changed.

Default: disabled

### Watermark URL<img class='pro-badge' src='assets/pro.svg' alt='pro' /> :id=watermark

```
watermark_url:%url
wmu:%url
```

When set, imgproxy will use the image from the specified URL as a watermark. `url` is Base64-encoded URL of the custom watermark.

Default: blank

### Style<img class='pro-badge' src='assets/pro.svg' alt='pro' /> :id=style

```
style:%style
st:%style
```

When set, imgproxy will prepend `<style>` node with provided content to the `<svg>` node of source SVG image. `%style` is url-safe Base64-encoded CSS-style.

Default: blank

### Strip Metadata

```
strip_metadata:%strip_metadata
sm:%strip_metadata
```

When set to `1`, `t` or `true`, imgproxy will strip the metadata (EXIF, IPTC, etc.) on JPEG and WebP output images. Normally this is controlled by the [IMGPROXY_STRIP_METADATA](configuration.md#miscellaneous) configuration but this procesing option allows the configuration to be set for each request.

### Strip Color Profile

```
strip_color_profile:%strip_color_profile
scp:%strip_color_profile
```

When set to `1`, `t` or `true`, imgproxy will transform the embedded color profile (ICC) to sRGB and remove it from the image. Otherwise, imgproxy will try to keep it as is. Normally this is controlled by the [IMGPROXY_STRIP_COLOR_PROFILE](configuration.md#miscellaneous) configuration but this procesing option allows the configuration to be set for each request.

### Quality

```
quality:%quality
q:%quality
```

Redefines quality of the resulting image, percentage. When `0`, quality is assumed based on `IMGPROXY_QUALITY` and `IMGPROXY_FORMAT_QUALITY`.

Default: 0.

### Max Bytes

```
max_bytes:%bytes
mb:%bytes
```

When set, imgproxy automatically degrades the quality of the image until the image is under the specified amount of bytes.

**📝Note:** Applicable only to `jpg`, `webp`, `heic`, and `tiff`.

**⚠️Warning:** When `max_bytes` is set, imgproxy saves image multiple times to achieve specified image size.

Default: 0

### JPEG options<img class='pro-badge' src='assets/pro.svg' alt='pro' /> :id=jpeg-options

```
jpeg_options:%progressive:%no_subsample:%trellis_quant:%overshoot_deringing:%optimize_scans:%quant_table
jpgo:%progressive:%no_subsample:%trellis_quant:%overshoot_deringing:%optimize_scans:%quant_table
```

Allows redefining JPEG saving options. All arguments have the same meaning as [Advanced JPEG compression](configuration.md#advanced-jpeg-compression) configs. All arguments are optional and can be omitted.

### PNG options<img class='pro-badge' src='assets/pro.svg' alt='pro' /> :id=png-options

```
png_options:%interlaced:%quantize:%quantization_colors
pngo:%interlaced:%quantize:%quantization_colors
```

Allows redefining PNG saving options. All arguments have the same meaning as [Advanced PNG compression](configuration.md#advanced-png-compression) configs. All arguments are optional and can be omitted.

### GIF options<img class='pro-badge' src='assets/pro.svg' alt='pro' /> :id=gif-options

```
gif_options:%optimize_frames:%optimize_transparency
gifo:%optimize_frames:%optimize_transparency
```

Allows redefining GIF saving options. All arguments have the same meaning as [Advanced GIF compression](configuration.md#advanced-gif-compression) configs. All arguments are optional and can be omitted.

### Format

```
format:%extension
f:%extension
ext:%extension
```

Specifies the resulting image format. Alias for [extension](#extension) URL part.

Default: `jpg`

### Page<img class='pro-badge' src='assets/pro.svg' alt='pro' /> :id=page

```
page:%page
pg:%page
```

When source image supports pagination (PDF, TIFF) or animation (GIF, WebP), this option allows specifying the page to use. Pages numeration starts from zero.

Default: 0

### Video thumbnail second<img class='pro-badge' src='assets/pro.svg' alt='pro' /> :id=video-thumbnail-second

```
video_thumbnail_second:%second
vts:%second
```

Allows redefining `IMGPROXY_VIDEO_THUMBNAIL_SECOND` config.

### Fallback image URL<img class='pro-badge' src='assets/pro.svg' alt='pro' />

You can use a custom fallback image specifying its URL with `fallback_image_url` processing option:

```
fallback_image_url:%url
fiu:%url
```

Where `url` is Base64-encoded URL of the custom fallback image.

Default: blank

### Skip processing

```
skip_processing:%extension1:%extension2:...:%extensionN
skp:%extension1:%extension2:...:%extensionN
```

When set, imgproxy will skip the processing of listed formats. Also available as [IMGPROXY_SKIP_PROCESSING_FORMATS](configuration.md#skip-processing) configuration.

**📝Note:** Processing can be skipped only when the requested format is the same as the source format.

**📝Note:** Video thumbnail processing can't be skipped.

Default: empty

### Cache buster

```
cachebuster:%string
cb:%string
```

Cache buster doesn't affect image processing but it's changing allows to bypass CDN, proxy server and browser cache. Useful when you have changed some things that are not reflected in the URL like image quality settings, presets or watermark data.

It's highly recommended to prefer `cachebuster` option over URL query string because the option can be properly signed.

Default: empty

### Expires

```
expires:%timestamp
exp:%timestamp
```

When set, imgproxy will check provided unix timestamp and return 404 when expired.

Default: empty

### Filename

```
filename:%string
fn:%string
```

Defines a filename for `Content-Disposition` header. When not specified, imgproxy will get filename from the source url.

Default: empty

### Preset

```
preset:%preset_name1:%preset_name2:...:%preset_nameN
pr:%preset_name1:%preset_name2:...:%preset_nameN
```

Defines a list of presets to be used by imgproxy. Feel free to use as many presets in a single URL as you need.

Read more about presets in the [Presets](presets.md) guide.

Default: empty

## Source URL

There are two ways to specify source url:

### Plain

The source URL can be provided as is, prendended by `/plain/` part:

```
/plain/http://example.com/images/curiosity.jpg
```

**📝Note:** If the source URL contains query string or `@`, you need to escape it.

When using plain source URL, you can specify the [extension](#extension) after `@`:

```
/plain/http://example.com/images/curiosity.jpg@png
```

### Base64 encoded

The source URL can be encoded with URL-safe Base64. The encoded URL can be split with `/` for your needs:

```
/aHR0cDovL2V4YW1w/bGUuY29tL2ltYWdl/cy9jdXJpb3NpdHku/anBn
```

When using encoded source URL, you can specify the [extension](#extension) after `.`:

```
/aHR0cDovL2V4YW1w/bGUuY29tL2ltYWdl/cy9jdXJpb3NpdHku/anBn.png
```

## Extension

Extension specifies the format of the resulting image. Read about image formats support [here](image_formats_support.md).

The extension part can be omitted. In this case, imgproxy will use source image format as resulting one. If source image format is not supported as resulting, imgproxy will use `jpg`. You also can [enable WebP support detection](configuration.md#webp-support-detection) to use it as default resulting format when possible.

## Example

Signed imgproxy URL that uses `sharp` preset, resizes `http://example.com/images/curiosity.jpg` to fill `300x400` area with smart gravity without enlarging, and then converts the image to `png`:

```
http://imgproxy.example.com/AfrOrF3gWeDA6VOlDG4TzxMv39O7MXnF4CXpKUwGqRM/preset:sharp/resize:fill:300:400:0/gravity:sm/plain/http://example.com/images/curiosity.jpg@png
```

The same URL with shortcuts will look like this:

```
http://imgproxy.example.com/AfrOrF3gWeDA6VOlDG4TzxMv39O7MXnF4CXpKUwGqRM/pr:sharp/rs:fill:300:400:0/g:sm/plain/http://example.com/images/curiosity.jpg@png
```

The same URL with Base64-encoded source URL will look like this:

```
http://imgproxy.example.com/AfrOrF3gWeDA6VOlDG4TzxMv39O7MXnF4CXpKUwGqRM/pr:sharp/rs:fill:300:400:0/g:sm/aHR0cDovL2V4YW1w/bGUuY29tL2ltYWdl/cy9jdXJpb3NpdHku/anBn.png
```<|MERGE_RESOLUTION|>--- conflicted
+++ resolved
@@ -350,11 +350,7 @@
 
 Default: disabled
 
-<<<<<<< HEAD
-### Pixelate<img class='pro-badge' src='assets/pro.svg' alt='pro' /> :id=pixelate
-=======
 ### Pixelate
->>>>>>> feb70c8f
 
 ```
 pixelate:%size
