--- conflicted
+++ resolved
@@ -73,11 +73,7 @@
 
 ## Client Hints support
 
-<<<<<<< HEAD
 imgproxy can use the `Width`, `Viewport-Width` or `DPR` HTTP header to determine the width of the image container using Client Hints when the width/dpr argument is ommited. 
-=======
-imgproxy can use the `Width` or `Viewport-Width` HTTP header to determine the width of the image container using Client Hints when the width argument is ommited.
->>>>>>> b66b27be
 
 * `IMGPROXY_ENABLE_CLIENT_HINTS`: enables Client Hints support when the width is ommited for automatic responsive images . Read [here](https://developers.google.com/web/updates/2015/09/automating-resource-selection-with-client-hints) details about Client Hints.
 
