--- conflicted
+++ resolved
@@ -97,18 +97,12 @@
 	if int(C.vips_type_find_load_go(C.int(imageTypeHEIC))) != 0 {
 		vipsTypeSupportLoad[imageTypeHEIC] = true
 	}
-<<<<<<< HEAD
 	if int(C.vips_type_find_load_go(C.int(imageTypeBMP))) != 0 {
 		vipsTypeSupportLoad[imageTypeBMP] = true
 	}
-
-	// we load ICO with github.com/mat/besticon/ico and send decoded data to vips
-	vipsTypeSupportLoad[imageTypeICO] = true
-=======
 	if int(C.vips_type_find_load_go(C.int(imageTypeTIFF))) != 0 {
 		vipsTypeSupportLoad[imageTypeTIFF] = true
 	}
->>>>>>> 4d06d397
 
 	if int(C.vips_type_find_save_go(C.int(imageTypeJPEG))) != 0 {
 		vipsTypeSupportSave[imageTypeJPEG] = true
@@ -128,13 +122,11 @@
 	if int(C.vips_type_find_save_go(C.int(imageTypeHEIC))) != 0 {
 		vipsTypeSupportSave[imageTypeHEIC] = true
 	}
-<<<<<<< HEAD
 	if int(C.vips_type_find_save_go(C.int(imageTypeBMP))) != 0 {
 		vipsTypeSupportSave[imageTypeBMP] = true
-=======
+  }
 	if int(C.vips_type_find_save_go(C.int(imageTypeTIFF))) != 0 {
 		vipsTypeSupportSave[imageTypeTIFF] = true
->>>>>>> 4d06d397
 	}
 
 	if conf.JpegProgressive {
@@ -222,13 +214,10 @@
 		err = C.vips_icoload_go(unsafe.Pointer(&data[0]), C.size_t(len(data)), C.int(bestPage), &tmp)
 	case imageTypeHEIC:
 		err = C.vips_heifload_go(unsafe.Pointer(&data[0]), C.size_t(len(data)), &tmp)
-<<<<<<< HEAD
 	case imageTypeBMP:
 		err = C.vips_bmpload_go(unsafe.Pointer(&data[0]), C.size_t(len(data)), &tmp)
-=======
 	case imageTypeTIFF:
 		err = C.vips_tiffload_go(unsafe.Pointer(&data[0]), C.size_t(len(data)), &tmp)
->>>>>>> 4d06d397
 	}
 	if err != 0 {
 		return vipsError()
@@ -263,13 +252,10 @@
 		err = C.vips_icosave_go(img.VipsImage, &ptr, &imgsize)
 	case imageTypeHEIC:
 		err = C.vips_heifsave_go(img.VipsImage, &ptr, &imgsize, C.int(quality))
-<<<<<<< HEAD
 	case imageTypeBMP:
 		err = C.vips_bmpsave_go(img.VipsImage, &ptr, &imgsize, C.int(quality))
-=======
 	case imageTypeTIFF:
 		err = C.vips_tiffsave_go(img.VipsImage, &ptr, &imgsize, C.int(quality))
->>>>>>> 4d06d397
 	}
 	if err != 0 {
 		C.g_free_go(&ptr)
