package main

/*
#cgo pkg-config: vips
#cgo LDFLAGS: -s -w
#cgo CFLAGS: -O3
#include "vips.h"
*/
import "C"
import (
	"context"
	"fmt"
	"math"
	"os"
	"runtime"
	"unsafe"
)

type vipsImage struct {
	VipsImage *C.VipsImage
}

var (
	vipsSupportSmartcrop bool
	vipsTypeSupportLoad  = make(map[imageType]bool)
	vipsTypeSupportSave  = make(map[imageType]bool)

	watermark *imageData
)

var vipsConf struct {
	JpegProgressive       C.int
	PngInterlaced         C.int
	PngQuantize           C.int
	PngQuantizationColors C.int
	WatermarkOpacity      C.double
}

const (
	vipsAngleD0   = C.VIPS_ANGLE_D0
	vipsAngleD90  = C.VIPS_ANGLE_D90
	vipsAngleD180 = C.VIPS_ANGLE_D180
	vipsAngleD270 = C.VIPS_ANGLE_D270
)

func initVips() error {
	runtime.LockOSThread()
	defer runtime.UnlockOSThread()

	if err := C.vips_initialize(); err != 0 {
		C.vips_shutdown()
		return fmt.Errorf("unable to start vips!")
	}

	// Disable libvips cache. Since processing pipeline is fine tuned, we won't get much profit from it.
	// Enabled cache can cause SIGSEGV on Musl-based systems like Alpine.
	C.vips_cache_set_max_mem(0)
	C.vips_cache_set_max(0)

	C.vips_concurrency_set(1)

	// Vector calculations cause SIGSEGV sometimes when working with JPEG.
	// It's better to disable it since profit it quite small
	C.vips_vector_set_enabled(0)

	if len(os.Getenv("IMGPROXY_VIPS_LEAK_CHECK")) > 0 {
		C.vips_leak_set(C.gboolean(1))
	}

	if len(os.Getenv("IMGPROXY_VIPS_CACHE_TRACE")) > 0 {
		C.vips_cache_set_trace(C.gboolean(1))
	}

	vipsSupportSmartcrop = C.vips_support_smartcrop() == 1

<<<<<<< HEAD
	if int(C.vips_type_find_load_go(C.int(imageTypeJPEG))) != 0 {
		vipsTypeSupportLoad[imageTypeJPEG] = true
	}
	if int(C.vips_type_find_load_go(C.int(imageTypePNG))) != 0 {
		vipsTypeSupportLoad[imageTypePNG] = true
	}
	if int(C.vips_type_find_load_go(C.int(imageTypeWEBP))) != 0 {
		vipsTypeSupportLoad[imageTypeWEBP] = true
	}
	if int(C.vips_type_find_load_go(C.int(imageTypeGIF))) != 0 {
		vipsTypeSupportLoad[imageTypeGIF] = true
	}
	if int(C.vips_type_find_load_go(C.int(imageTypeSVG))) != 0 {
		vipsTypeSupportLoad[imageTypeSVG] = true
	}
	if int(C.vips_type_find_load_go(C.int(imageTypeHEIC))) != 0 {
		vipsTypeSupportLoad[imageTypeHEIC] = true
	}

	// we load ICO with github.com/mat/besticon/ico and send decoded data to vips
	vipsTypeSupportLoad[imageTypeICO] = true

	if int(C.vips_type_find_save_go(C.int(imageTypeJPEG))) != 0 {
		vipsTypeSupportSave[imageTypeJPEG] = true
	}
	if int(C.vips_type_find_save_go(C.int(imageTypePNG))) != 0 {
		vipsTypeSupportSave[imageTypePNG] = true
	}
	if int(C.vips_type_find_save_go(C.int(imageTypeWEBP))) != 0 {
		vipsTypeSupportSave[imageTypeWEBP] = true
	}
	if int(C.vips_type_find_save_go(C.int(imageTypeGIF))) != 0 {
		vipsTypeSupportSave[imageTypeGIF] = true
	}
	if int(C.vips_type_find_save_go(C.int(imageTypeICO))) != 0 {
		vipsTypeSupportSave[imageTypeICO] = true
	}

	if int(C.vips_type_find_save_go(C.int(imageTypeHEIC))) != 0 {
		vipsTypeSupportSave[imageTypeHEIC] = true
=======
	for _, imgtype := range imageTypes {
		vipsTypeSupportLoad[imgtype] = int(C.vips_type_find_load_go(C.int(imgtype))) != 0
		vipsTypeSupportSave[imgtype] = int(C.vips_type_find_save_go(C.int(imgtype))) != 0
>>>>>>> bb695fa2
	}

	if conf.JpegProgressive {
		vipsConf.JpegProgressive = C.int(1)
	}

	if conf.PngInterlaced {
		vipsConf.PngInterlaced = C.int(1)
	}

	if conf.PngQuantize {
		vipsConf.PngQuantize = C.int(1)
	}

	vipsConf.PngQuantizationColors = C.int(conf.PngQuantizationColors)

	vipsConf.WatermarkOpacity = C.double(conf.WatermarkOpacity)

	if err := vipsLoadWatermark(); err != nil {
		C.vips_shutdown()
		return fmt.Errorf("Can't load watermark: %s", err)
	}

	return nil
}

func shutdownVips() {
	C.vips_shutdown()
}

func vipsGetMem() float64 {
	return float64(C.vips_tracked_get_mem())
}

func vipsGetMemHighwater() float64 {
	return float64(C.vips_tracked_get_mem_highwater())
}

func vipsGetAllocs() float64 {
	return float64(C.vips_tracked_get_allocs())
}

func vipsCleanup() {
	C.vips_cleanup()
}

func vipsError() error {
	return newUnexpectedError(C.GoString(C.vips_error_buffer()), 1)
}

func vipsLoadWatermark() (err error) {
	watermark, err = getWatermarkData()
	return
}

func gbool(b bool) C.gboolean {
	if b {
		return C.gboolean(1)
	}
	return C.gboolean(0)
}

func (img *vipsImage) Width() int {
	return int(img.VipsImage.Xsize)
}

func (img *vipsImage) Height() int {
	return int(img.VipsImage.Ysize)
}

func (img *vipsImage) Load(data []byte, imgtype imageType, shrink int, scale float64, pages int) error {
	var tmp *C.VipsImage

	err := C.int(0)

	switch imgtype {
	case imageTypeJPEG:
		err = C.vips_jpegload_go(unsafe.Pointer(&data[0]), C.size_t(len(data)), C.int(shrink), &tmp)
	case imageTypePNG:
		err = C.vips_pngload_go(unsafe.Pointer(&data[0]), C.size_t(len(data)), &tmp)
	case imageTypeWEBP:
		err = C.vips_webpload_go(unsafe.Pointer(&data[0]), C.size_t(len(data)), C.double(scale), C.int(pages), &tmp)
	case imageTypeGIF:
		err = C.vips_gifload_go(unsafe.Pointer(&data[0]), C.size_t(len(data)), C.int(pages), &tmp)
	case imageTypeSVG:
		err = C.vips_svgload_go(unsafe.Pointer(&data[0]), C.size_t(len(data)), C.double(scale), &tmp)
	case imageTypeHEIC:
		err = C.vips_heifload_go(unsafe.Pointer(&data[0]), C.size_t(len(data)), &tmp)
	case imageTypeBMP:
		err = C.vips_bmpload_go(unsafe.Pointer(&data[0]), C.size_t(len(data)), &tmp)
	case imageTypeTIFF:
		err = C.vips_tiffload_go(unsafe.Pointer(&data[0]), C.size_t(len(data)), &tmp)
	}
	if err != 0 {
		return vipsError()
	}

	C.swap_and_clear(&img.VipsImage, tmp)

	return nil
}

func (img *vipsImage) Save(imgtype imageType, quality int, stripMeta bool) ([]byte, context.CancelFunc, error) {
	var ptr unsafe.Pointer

	cancel := func() {
		C.g_free_go(&ptr)
	}

	err := C.int(0)

	imgsize := C.size_t(0)

	switch imgtype {
	case imageTypeJPEG:
		err = C.vips_jpegsave_go(img.VipsImage, &ptr, &imgsize, C.int(quality), vipsConf.JpegProgressive, gbool(stripMeta))
	case imageTypePNG:
		err = C.vips_pngsave_go(img.VipsImage, &ptr, &imgsize, vipsConf.PngInterlaced, vipsConf.PngQuantize, vipsConf.PngQuantizationColors)
	case imageTypeWEBP:
		err = C.vips_webpsave_go(img.VipsImage, &ptr, &imgsize, C.int(quality), gbool(stripMeta))
	case imageTypeGIF:
		err = C.vips_gifsave_go(img.VipsImage, &ptr, &imgsize)
	case imageTypeICO:
		err = C.vips_icosave_go(img.VipsImage, &ptr, &imgsize)
	case imageTypeBMP:
		err = C.vips_bmpsave_go(img.VipsImage, &ptr, &imgsize)
	case imageTypeTIFF:
		err = C.vips_tiffsave_go(img.VipsImage, &ptr, &imgsize, C.int(quality))
	}
	if err != 0 {
		C.g_free_go(&ptr)
		return nil, cancel, vipsError()
	}

	b := (*[math.MaxInt32]byte)(ptr)[:int(imgsize):int(imgsize)]

	return b, cancel, nil
}

func (img *vipsImage) Clear() {
	if img.VipsImage != nil {
		C.clear_image(&img.VipsImage)
	}
}

func (img *vipsImage) Arrayjoin(in []*vipsImage) error {
	var tmp *C.VipsImage

	arr := make([]*C.VipsImage, len(in))
	for i, im := range in {
		arr[i] = im.VipsImage
	}

	if C.vips_arrayjoin_go(&arr[0], &tmp, C.int(len(arr))) != 0 {
		return vipsError()
	}

	C.swap_and_clear(&img.VipsImage, tmp)
	return nil
}

func vipsSupportAnimation(imgtype imageType) bool {
	return imgtype == imageTypeGIF ||
		(imgtype == imageTypeWEBP && C.vips_support_webp_animation() != 0)
}

func (img *vipsImage) IsAnimated() bool {
	return C.vips_is_animated(img.VipsImage) > 0
}

func (img *vipsImage) HasAlpha() bool {
	return C.vips_image_hasalpha_go(img.VipsImage) > 0
}

func (img *vipsImage) GetInt(name string) (int, error) {
	var i C.int

	if C.vips_image_get_int(img.VipsImage, cachedCString(name), &i) != 0 {
		return 0, vipsError()
	}
	return int(i), nil
}

func (img *vipsImage) SetInt(name string, value int) {
	C.vips_image_set_int(img.VipsImage, cachedCString(name), C.int(value))
}

func (img *vipsImage) CastUchar() error {
	var tmp *C.VipsImage

	if C.vips_image_get_format(img.VipsImage) != C.VIPS_FORMAT_UCHAR {
		if C.vips_cast_go(img.VipsImage, &tmp, C.VIPS_FORMAT_UCHAR) != 0 {
			return vipsError()
		}
		C.swap_and_clear(&img.VipsImage, tmp)
	}

	return nil
}

func (img *vipsImage) Rad2Float() error {
	var tmp *C.VipsImage

	if C.vips_image_get_coding(img.VipsImage) == C.VIPS_CODING_RAD {
		if C.vips_rad2float_go(img.VipsImage, &tmp) != 0 {
			return vipsError()
		}
		C.swap_and_clear(&img.VipsImage, tmp)
	}

	return nil
}

func (img *vipsImage) Resize(scale float64, hasAlpa bool) error {
	var tmp *C.VipsImage

	if hasAlpa {
		if C.vips_resize_with_premultiply(img.VipsImage, &tmp, C.double(scale)) != 0 {
			return vipsError()
		}
	} else {
		if C.vips_resize_go(img.VipsImage, &tmp, C.double(scale)) != 0 {
			return vipsError()
		}
	}

	C.swap_and_clear(&img.VipsImage, tmp)

	return nil
}

func (img *vipsImage) Orientation() C.int {
	return C.vips_get_orientation(img.VipsImage)
}

func (img *vipsImage) Rotate(angle int) error {
	var tmp *C.VipsImage

	if C.vips_rot_go(img.VipsImage, &tmp, C.VipsAngle(angle)) != 0 {
		return vipsError()
	}

	C.vips_autorot_remove_angle(tmp)

	C.swap_and_clear(&img.VipsImage, tmp)
	return nil
}

func (img *vipsImage) Flip() error {
	var tmp *C.VipsImage

	if C.vips_flip_horizontal_go(img.VipsImage, &tmp) != 0 {
		return vipsError()
	}

	C.swap_and_clear(&img.VipsImage, tmp)
	return nil
}

func (img *vipsImage) Crop(left, top, width, height int) error {
	var tmp *C.VipsImage

	if C.vips_extract_area_go(img.VipsImage, &tmp, C.int(left), C.int(top), C.int(width), C.int(height)) != 0 {
		return vipsError()
	}

	C.swap_and_clear(&img.VipsImage, tmp)
	return nil
}

func (img *vipsImage) Extract(out *vipsImage, left, top, width, height int) error {
	if C.vips_extract_area_go(img.VipsImage, &out.VipsImage, C.int(left), C.int(top), C.int(width), C.int(height)) != 0 {
		return vipsError()
	}
	return nil
}

func (img *vipsImage) SmartCrop(width, height int) error {
	var tmp *C.VipsImage

	if C.vips_smartcrop_go(img.VipsImage, &tmp, C.int(width), C.int(height)) != 0 {
		return vipsError()
	}

	C.swap_and_clear(&img.VipsImage, tmp)
	return nil
}

func (img *vipsImage) Trim(threshold float64, smart bool, color rgbColor, equalHor bool, equalVer bool) error {
	var tmp *C.VipsImage

	if err := img.CopyMemory(); err != nil {
		return err
	}

	if C.vips_trim(img.VipsImage, &tmp, C.double(threshold),
		gbool(smart), C.double(color.R), C.double(color.G), C.double(color.B),
		gbool(equalHor), gbool(equalVer)) != 0 {
		return vipsError()
	}

	C.swap_and_clear(&img.VipsImage, tmp)
	return nil
}

func (img *vipsImage) EnsureAlpha() error {
	var tmp *C.VipsImage

	if C.vips_ensure_alpha(img.VipsImage, &tmp) != 0 {
		return vipsError()
	}

	C.swap_and_clear(&img.VipsImage, tmp)
	return nil
}

func (img *vipsImage) Flatten(bg rgbColor) error {
	var tmp *C.VipsImage

	if C.vips_flatten_go(img.VipsImage, &tmp, C.double(bg.R), C.double(bg.G), C.double(bg.B)) != 0 {
		return vipsError()
	}
	C.swap_and_clear(&img.VipsImage, tmp)

	return nil
}

func (img *vipsImage) Blur(sigma float32) error {
	var tmp *C.VipsImage

	if C.vips_gaussblur_go(img.VipsImage, &tmp, C.double(sigma)) != 0 {
		return vipsError()
	}

	C.swap_and_clear(&img.VipsImage, tmp)
	return nil
}

func (img *vipsImage) Sharpen(sigma float32) error {
	var tmp *C.VipsImage

	if C.vips_sharpen_go(img.VipsImage, &tmp, C.double(sigma)) != 0 {
		return vipsError()
	}

	C.swap_and_clear(&img.VipsImage, tmp)
	return nil
}

func (img *vipsImage) ImportColourProfile(evenSRGB bool) error {
	var tmp *C.VipsImage

	if img.VipsImage.Coding != C.VIPS_CODING_NONE {
		return nil
	}

	if img.VipsImage.BandFmt != C.VIPS_FORMAT_UCHAR && img.VipsImage.BandFmt != C.VIPS_FORMAT_USHORT {
		return nil
	}

	profile := (*C.char)(nil)

	if C.vips_has_embedded_icc(img.VipsImage) == 0 {
		// No embedded profile
		// If vips doesn't have built-in profile, use profile built-in to imgproxy for CMYK
		// TODO: Remove this. Supporting built-in profiles is pain, vips does it better
		if img.VipsImage.Type == C.VIPS_INTERPRETATION_CMYK && C.vips_support_builtin_icc() == 0 {
			p, err := cmykProfilePath()
			if err != nil {
				return err
			}
			profile = cachedCString(p)
		} else {
			// imgproxy doesn't have built-in profile for other interpretations,
			// so we can't do anything here
			return nil
		}
	}

	// Don't import sRGB IEC61966 2.1 unless evenSRGB
	if img.VipsImage.Type == C.VIPS_INTERPRETATION_sRGB && !evenSRGB && C.vips_icc_is_srgb_iec61966(img.VipsImage) != 0 {
		return nil
	}

	if C.vips_icc_import_go(img.VipsImage, &tmp, profile) == 0 {
		C.swap_and_clear(&img.VipsImage, tmp)
	} else {
		logWarning("Can't import ICC profile: %s", vipsError())
	}

	return nil
}

func (img *vipsImage) IsSRGB() bool {
	return img.VipsImage.Type == C.VIPS_INTERPRETATION_sRGB
}

func (img *vipsImage) LinearColourspace() error {
	return img.Colorspace(C.VIPS_INTERPRETATION_scRGB)
}

func (img *vipsImage) RgbColourspace() error {
	return img.Colorspace(C.VIPS_INTERPRETATION_sRGB)
}

func (img *vipsImage) Colorspace(colorspace C.VipsInterpretation) error {
	if img.VipsImage.Type != colorspace {
		var tmp *C.VipsImage

		if C.vips_colourspace_go(img.VipsImage, &tmp, colorspace) != 0 {
			return vipsError()
		}
		C.swap_and_clear(&img.VipsImage, tmp)
	}

	return nil
}

func (img *vipsImage) CopyMemory() error {
	var tmp *C.VipsImage
	if tmp = C.vips_image_copy_memory(img.VipsImage); tmp == nil {
		return vipsError()
	}
	C.swap_and_clear(&img.VipsImage, tmp)
	return nil
}

func (img *vipsImage) Replicate(width, height int) error {
	var tmp *C.VipsImage

	if C.vips_replicate_go(img.VipsImage, &tmp, C.int(width), C.int(height)) != 0 {
		return vipsError()
	}
	C.swap_and_clear(&img.VipsImage, tmp)

	return nil
}

func (img *vipsImage) Embed(width, height int, offX, offY int, bg rgbColor) error {
	if err := img.RgbColourspace(); err != nil {
		return err
	}

	var bgc []C.double
	if img.HasAlpha() {
		bgc = []C.double{C.double(0)}
	} else {
		bgc = []C.double{C.double(bg.R), C.double(bg.G), C.double(bg.B)}
	}

	var tmp *C.VipsImage
	if C.vips_embed_go(img.VipsImage, &tmp, C.int(offX), C.int(offY), C.int(width), C.int(height), &bgc[0], C.int(len(bgc))) != 0 {
		return vipsError()
	}
	C.swap_and_clear(&img.VipsImage, tmp)

	return nil
}

func (img *vipsImage) ApplyWatermark(wm *vipsImage, opacity float64) error {
	var tmp *C.VipsImage

	if C.vips_apply_watermark(img.VipsImage, wm.VipsImage, &tmp, C.double(opacity)) != 0 {
		return vipsError()
	}
	C.swap_and_clear(&img.VipsImage, tmp)

	return nil
}<|MERGE_RESOLUTION|>--- conflicted
+++ resolved
@@ -73,52 +73,9 @@
 
 	vipsSupportSmartcrop = C.vips_support_smartcrop() == 1
 
-<<<<<<< HEAD
-	if int(C.vips_type_find_load_go(C.int(imageTypeJPEG))) != 0 {
-		vipsTypeSupportLoad[imageTypeJPEG] = true
-	}
-	if int(C.vips_type_find_load_go(C.int(imageTypePNG))) != 0 {
-		vipsTypeSupportLoad[imageTypePNG] = true
-	}
-	if int(C.vips_type_find_load_go(C.int(imageTypeWEBP))) != 0 {
-		vipsTypeSupportLoad[imageTypeWEBP] = true
-	}
-	if int(C.vips_type_find_load_go(C.int(imageTypeGIF))) != 0 {
-		vipsTypeSupportLoad[imageTypeGIF] = true
-	}
-	if int(C.vips_type_find_load_go(C.int(imageTypeSVG))) != 0 {
-		vipsTypeSupportLoad[imageTypeSVG] = true
-	}
-	if int(C.vips_type_find_load_go(C.int(imageTypeHEIC))) != 0 {
-		vipsTypeSupportLoad[imageTypeHEIC] = true
-	}
-
-	// we load ICO with github.com/mat/besticon/ico and send decoded data to vips
-	vipsTypeSupportLoad[imageTypeICO] = true
-
-	if int(C.vips_type_find_save_go(C.int(imageTypeJPEG))) != 0 {
-		vipsTypeSupportSave[imageTypeJPEG] = true
-	}
-	if int(C.vips_type_find_save_go(C.int(imageTypePNG))) != 0 {
-		vipsTypeSupportSave[imageTypePNG] = true
-	}
-	if int(C.vips_type_find_save_go(C.int(imageTypeWEBP))) != 0 {
-		vipsTypeSupportSave[imageTypeWEBP] = true
-	}
-	if int(C.vips_type_find_save_go(C.int(imageTypeGIF))) != 0 {
-		vipsTypeSupportSave[imageTypeGIF] = true
-	}
-	if int(C.vips_type_find_save_go(C.int(imageTypeICO))) != 0 {
-		vipsTypeSupportSave[imageTypeICO] = true
-	}
-
-	if int(C.vips_type_find_save_go(C.int(imageTypeHEIC))) != 0 {
-		vipsTypeSupportSave[imageTypeHEIC] = true
-=======
 	for _, imgtype := range imageTypes {
 		vipsTypeSupportLoad[imgtype] = int(C.vips_type_find_load_go(C.int(imgtype))) != 0
 		vipsTypeSupportSave[imgtype] = int(C.vips_type_find_save_go(C.int(imgtype))) != 0
->>>>>>> bb695fa2
 	}
 
 	if conf.JpegProgressive {
