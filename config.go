--- conflicted
+++ resolved
@@ -560,25 +560,12 @@
 		return fmt.Errorf("Quality can't be greater than 100, now - %d\n", conf.Quality)
 	}
 
-<<<<<<< HEAD
-=======
 	if conf.AvifSpeed <= 0 {
 		return fmt.Errorf("Avif speed should be greater than 0, now - %d\n", conf.AvifSpeed)
 	} else if conf.AvifSpeed > 8 {
 		return fmt.Errorf("Avif speed can't be greater than 8, now - %d\n", conf.AvifSpeed)
 	}
 
-	if conf.GZipCompression < 0 {
-		return fmt.Errorf("GZip compression should be greater than or equal to 0, now - %d\n", conf.GZipCompression)
-	} else if conf.GZipCompression > 9 {
-		return fmt.Errorf("GZip compression can't be greater than 9, now - %d\n", conf.GZipCompression)
-	}
-
-	if conf.GZipCompression > 0 {
-		logWarning("GZip compression is deprecated and can be removed in future versions")
-	}
-
->>>>>>> 69699a52
 	if conf.IgnoreSslVerification {
 		logWarning("Ignoring SSL verification is very unsafe")
 	}
