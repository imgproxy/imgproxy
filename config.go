--- conflicted
+++ resolved
@@ -455,16 +455,15 @@
 		}
 	}
 
-<<<<<<< HEAD
 	if conf.OnlyLocalFileSystem {
 		if conf.LocalFileSystemRoot == "" {
 			logFatal("Must specify a file system root")
 		}
-=======
-	if _, ok := os.LookupEnv("IMGPROXY_USE_GCS"); !ok && len(conf.GCSKey) > 0 {
+  }
+
+  if _, ok := os.LookupEnv("IMGPROXY_USE_GCS"); !ok && len(conf.GCSKey) > 0 {
 		logWarning("Set IMGPROXY_USE_GCS to true since it may be required by future versions to enable GCS support")
 		conf.GCSEnabled = true
->>>>>>> 883af8d9
 	}
 
 	if err := checkPresets(conf.Presets); err != nil {
